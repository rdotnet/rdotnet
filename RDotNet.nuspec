<?xml version="1.0"?>
<package xmlns="http://schemas.microsoft.com/packaging/2010/07/nuspec.xsd">
  <metadata>
    <id>R.NET.Community</id>
    <title>R.NET</title>
<<<<<<< HEAD
    <version>1.5.16</version>
    <releaseNotes>FIX: Disables the C Stack checking in R, necessary to run R.NET on *nix platforms. A previous fix for Windows unfortunately also broke the library for Linux.</releaseNotes>
=======
    <version>1.5.17</version>
    <releaseNotes>Under development</releaseNotes>
>>>>>>> 6d0fd8b2
    <authors>RecycleBin, jperraud</authors>
    <owners>kos59125</owners>
    <licenseUrl>http://rdotnet.codeplex.com/license</licenseUrl>
    <projectUrl>http://rdotnet.codeplex.com/</projectUrl>
    <requireLicenseAcceptance>true</requireLicenseAcceptance>
    <description>Library for in-process interoperability of the .NET Framework with the R statistical computing software. This requires the R binaries, which are available at http://www.r-project.org. This nuget package is a newer version of R.NET previously found at https://www.nuget.org/packages/R.NET. For logistical reasons, the previous nuget feed cannot be used yet.</description>
    <summary>Library for interoperability of the .NET Framework with the R statistical computing software</summary>
    <copyright>Copyright 2014 RecycleBin, Copyright 2014 CSIRO</copyright>
    <references>
      <reference file="RDotNet.dll" />
      <reference file="RDotNet.NativeLibrary.dll" />
    </references>
    <frameworkAssemblies>
      <frameworkAssembly assemblyName="System.Numerics" />
    </frameworkAssemblies>
    <tags>R R.NET statistics</tags>
  </metadata>
  <files>
    <file src="R.NET\bin\Release\RDotNet.dll" target="lib\net40" />
    <file src="R.NET\bin\Release\RDotNet.XML" target="lib\net40" />
    <file src="RDotNet.NativeLibrary\bin\Release\RDotNet.NativeLibrary.dll" target="lib\net40" />
    <file src="RDotNet.NativeLibrary\bin\Release\RDotNet.NativeLibrary.XML" target="lib\net40" />
  </files>
</package>
<|MERGE_RESOLUTION|>--- conflicted
+++ resolved
@@ -1,36 +1,31 @@
-<?xml version="1.0"?>
-<package xmlns="http://schemas.microsoft.com/packaging/2010/07/nuspec.xsd">
-  <metadata>
-    <id>R.NET.Community</id>
-    <title>R.NET</title>
-<<<<<<< HEAD
-    <version>1.5.16</version>
-    <releaseNotes>FIX: Disables the C Stack checking in R, necessary to run R.NET on *nix platforms. A previous fix for Windows unfortunately also broke the library for Linux.</releaseNotes>
-=======
-    <version>1.5.17</version>
-    <releaseNotes>Under development</releaseNotes>
->>>>>>> 6d0fd8b2
-    <authors>RecycleBin, jperraud</authors>
-    <owners>kos59125</owners>
-    <licenseUrl>http://rdotnet.codeplex.com/license</licenseUrl>
-    <projectUrl>http://rdotnet.codeplex.com/</projectUrl>
-    <requireLicenseAcceptance>true</requireLicenseAcceptance>
-    <description>Library for in-process interoperability of the .NET Framework with the R statistical computing software. This requires the R binaries, which are available at http://www.r-project.org. This nuget package is a newer version of R.NET previously found at https://www.nuget.org/packages/R.NET. For logistical reasons, the previous nuget feed cannot be used yet.</description>
-    <summary>Library for interoperability of the .NET Framework with the R statistical computing software</summary>
-    <copyright>Copyright 2014 RecycleBin, Copyright 2014 CSIRO</copyright>
-    <references>
-      <reference file="RDotNet.dll" />
-      <reference file="RDotNet.NativeLibrary.dll" />
-    </references>
-    <frameworkAssemblies>
-      <frameworkAssembly assemblyName="System.Numerics" />
-    </frameworkAssemblies>
-    <tags>R R.NET statistics</tags>
-  </metadata>
-  <files>
-    <file src="R.NET\bin\Release\RDotNet.dll" target="lib\net40" />
-    <file src="R.NET\bin\Release\RDotNet.XML" target="lib\net40" />
-    <file src="RDotNet.NativeLibrary\bin\Release\RDotNet.NativeLibrary.dll" target="lib\net40" />
-    <file src="RDotNet.NativeLibrary\bin\Release\RDotNet.NativeLibrary.XML" target="lib\net40" />
-  </files>
-</package>
+<?xml version="1.0"?>
+<package xmlns="http://schemas.microsoft.com/packaging/2010/07/nuspec.xsd">
+  <metadata>
+    <id>R.NET.Community</id>
+    <title>R.NET</title>
+    <version>1.5.17</version>
+    <releaseNotes>Under development</releaseNotes>
+    <authors>RecycleBin, jperraud</authors>
+    <owners>kos59125</owners>
+    <licenseUrl>http://rdotnet.codeplex.com/license</licenseUrl>
+    <projectUrl>http://rdotnet.codeplex.com/</projectUrl>
+    <requireLicenseAcceptance>true</requireLicenseAcceptance>
+    <description>Library for in-process interoperability of the .NET Framework with the R statistical computing software. This requires the R binaries, which are available at http://www.r-project.org. This nuget package is a newer version of R.NET previously found at https://www.nuget.org/packages/R.NET. For logistical reasons, the previous nuget feed cannot be used yet.</description>
+    <summary>Library for interoperability of the .NET Framework with the R statistical computing software</summary>
+    <copyright>Copyright 2014 RecycleBin, Copyright 2014 CSIRO</copyright>
+    <references>
+      <reference file="RDotNet.dll" />
+      <reference file="RDotNet.NativeLibrary.dll" />
+    </references>
+    <frameworkAssemblies>
+      <frameworkAssembly assemblyName="System.Numerics" />
+    </frameworkAssemblies>
+    <tags>R R.NET statistics</tags>
+  </metadata>
+  <files>
+    <file src="R.NET\bin\Release\RDotNet.dll" target="lib\net40" />
+    <file src="R.NET\bin\Release\RDotNet.XML" target="lib\net40" />
+    <file src="RDotNet.NativeLibrary\bin\Release\RDotNet.NativeLibrary.dll" target="lib\net40" />
+    <file src="RDotNet.NativeLibrary\bin\Release\RDotNet.NativeLibrary.XML" target="lib\net40" />
+  </files>
+</package>