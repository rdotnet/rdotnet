--- conflicted
+++ resolved
@@ -1,384 +1,381 @@
-﻿using System;
-using System.ComponentModel;
-using System.Diagnostics;
-using System.IO;
-<<<<<<< HEAD
-using System.Text;
-=======
->>>>>>> d9dbf8d8
-using Microsoft.Win32;
-
-namespace RDotNet.NativeLibrary
-{
-   /// <summary>
-   /// Collection of utility methods for operating systems.
-   /// </summary>
-   public static class NativeUtility
-   {
-      /// <summary>
-      /// Gets the platform on which the current process runs.
-      /// </summary>
-      /// <remarks>
-      /// <see cref="Environment.OSVersion"/>'s platform is not <see cref="PlatformID.MacOSX"/> even on Mac OS X.
-      /// This method returns <see cref="PlatformID.MacOSX"/> when the current process runs on Mac OS X.
-      /// This method uses UNIX's uname command to check the operating system,
-      /// so this method cannot check the OS correctly if the PATH environment variable is changed (will returns <see cref="PlatformID.Unix"/>).
-      /// </remarks>
-      /// <returns>The current platform.</returns>
-      public static PlatformID GetPlatform()
-      {
-         if (!curPlatform.HasValue)
-         {
-            var platform = Environment.OSVersion.Platform;
-            if (platform != PlatformID.Unix)
-            {
-               curPlatform = platform;
-            }
-            else
-            {
-               try
-               {
-                  var kernelName = ExecCommand("uname", "-s");
-                  curPlatform = (kernelName == "Darwin" ? PlatformID.MacOSX : platform);
-               }
-               catch (Win32Exception)
-               { // probably no PATH to uname.
-                  curPlatform = platform;
-               }
-            }
-         }
-         return curPlatform.Value;
-      }
-
-      private static PlatformID? curPlatform = null;
-
-      /// <summary>
-      /// Execute a command in a new process
-      /// </summary>
-      /// <param name="processName">Process name e.g. "uname"</param>
-      /// <param name="arguments">Arguments e.g. "-s"</param>
-      /// <returns>The output of the command to the standard output stream</returns>
-      public static string ExecCommand(string processName, string arguments)
-      {
-         using (var uname = new Process())
-         {
-            uname.StartInfo.FileName = processName;
-            uname.StartInfo.Arguments = arguments;
-            uname.StartInfo.RedirectStandardOutput = true;
-            uname.StartInfo.UseShellExecute = false;
-            uname.StartInfo.CreateNoWindow = true;
-            uname.Start();
-            var kernelName = uname.StandardOutput.ReadLine();
-            uname.WaitForExit();
-            return kernelName;
-         }
-      }
-
-      /// <summary>
-      /// Sets the PATH to the R binaries and R_HOME environment variables if needed.
-      /// </summary>
-      /// <param name="rPath">The path of the directory containing the R native library. 
-      /// If null (default), this function tries to locate the path via the Windows registry, or commonly used locations on MacOS and Linux</param>
-      /// <param name="rHome">The path for R_HOME. If null (default), the function checks the R_HOME environment variable. If none is set, 
-      /// the function uses platform specific sensible default behaviors.</param>
-      /// <remarks>
-      /// This function has been designed to limit the tedium for users, while allowing custom settings for unusual installations.
-      /// </remarks>
-      public static void SetEnvironmentVariables(string rPath = null, string rHome = null)
-      {
-         /*
-          * Changing the behavior in Oct 2014, following the report of 
-          * https://rdotnet.codeplex.com/workitem/140
-          * Use rHome, whether from the method parameter or from the environment variable, 
-          * to deduce the path to the binaries, in preference to the registry key.
-          */
-         var platform = GetPlatform();
-         if (rPath != null)
-            CheckDirExists(rPath);
-         if (rHome != null)
-            CheckDirExists(rHome);
-
-         if (string.IsNullOrEmpty(rHome))
-            rHome = GetRHomeEnvironmentVariable();
-         if (string.IsNullOrEmpty(rHome))
-         {
-            rHome = FindRHome();
-            if (!string.IsNullOrEmpty(rHome))
-            {
-               if (rPath == null)
-                  rPath = FindRPath(rHome);
-               if (rPath == null)
-                  rPath = FindRPath();
-            }
-            else
-            {
-               rHome = FindRHome(rPath);
-            }
-         }
-         if (string.IsNullOrEmpty(rHome))
-            throw new NotSupportedException("R_HOME was not provided and could not be found by R.NET");
-         SetenvPrependToPath(rPath);
-         // It is highly recommended to use the 8.3 short path format on windows. 
-         // See the manual page of R.home function in R. Solves at least the issue R.NET 97.
-         if (platform == PlatformID.Win32NT)
-            rHome = WindowsLibraryLoader.GetShortPath(rHome);
-         if (!Directory.Exists(rHome))
-            throw new DirectoryNotFoundException(string.Format("Directory '{0}' does not exist - cannot set the environment variable R_HOME to that value", rHome));
-         Environment.SetEnvironmentVariable("R_HOME", rHome);
-         if (platform == PlatformID.Unix)
-         {
-            // Let's check that LD_LIBRARY_PATH is set if this is a custom installation of R.
-            // Normally in an R session from a custom build/install we get something typically like:
-            // > Sys.getenv('LD_LIBRARY_PATH')
-            // [1] "/usr/local/lib/R/lib:/usr/local/lib:/usr/lib/jvm/java-7-openjdk-amd64/jre/lib/amd64/server"
-            // The R script sets LD_LIBRARY_PATH before it starts the native executable under e.g. /usr/local/lib/R/bin/exec/R
-            // This would be useless to set LD_LIBRARY_PATH in the current function:
-            // it must be set as en env var BEFORE the process is started (see man page for dlopen)
-            // so all we can do is an intelligible error message for the user, explaining he needs to set the LD_LIBRARY_PATH env variable 
-            // Let's delay the notification about a missing LD_LIBRARY_PATH till loading libR.so fails, if it does.
-         }
-      }
-
-      /// <summary>
-      /// Gets the value, if any, of the R_HOME environment variable of the current process
-      /// </summary>
-      /// <returns>The value, or null if not set</returns>
-      public static string GetRHomeEnvironmentVariable()
-      {
-         return Environment.GetEnvironmentVariable("R_HOME");
-      }
-
-      /// <summary>
-      /// Try to locate the directory path to use for the R_HOME environment variable. This is used by R.NET by default; users may want to use it to diagnose problematic behaviors.
-      /// </summary>
-      /// <param name="rPath">Optional path to the directory containing the R shared library. This is ignored unless on a Unix platform (i.e. ignored on Windows and MacOS)</param>
-      /// <returns>The path that R.NET found suitable as a candidate for the R_HOME environment</returns>
-      public static string FindRHome(string rPath = null)
-      {
-         var platform = GetPlatform();
-         string rHome;
-         switch (platform)
-         {
-            case PlatformID.Win32NT:
-               // We need here to guess, process and set R_HOME
-               // Rf_initialize_R for gnuwin calls get_R_HOME which scans the windows registry and figures out R_HOME; however for 
-               // unknown reasons in R.NET we end up with long path names, whereas R.exe ends up with the short, 8.3 path format.
-               // Blanks in the R_HOME environment variable cause trouble (e.g. for Rcpp), so we really must make sure 
-               // that rHome is a short path format. Here we retrieve the path possibly in long format, and process to short format later on 
-               // to capture all possible sources of R_HOME specifications
-               // Behavior added to fix issue 
-               rHome = GetRhomeWin32NT();
-               break;
-            case PlatformID.MacOSX:
-               rHome = "/Library/Frameworks/R.framework/Resources";
-               break;
-            case PlatformID.Unix:
-               if(!string.IsNullOrEmpty(rPath))
-                  // if rPath is e.g. /usr/local/lib/R/lib/ , 
-                  rHome = Path.GetDirectoryName(rPath);
-               else
-                  rHome = "/usr/lib/R";
-               if (!rHome.EndsWith("R"))
-                  // if rPath is e.g. /usr/lib/ (symlink)  then default 
-                  rHome = "/usr/lib/R";
-               break;
-            default:
-               throw new NotSupportedException(platform.ToString());
-         }
-         return rHome;
-      }
-
-      private static string GetRhomeWin32NT()
-      {
-         RegistryKey rCoreKey = GetRCoreRegistryKeyWin32();
-         return GetRInstallPathFromRCoreKegKey(rCoreKey);
-      }
-
-      private static void CheckDirExists(string rPath)
-      {
-         if (!Directory.Exists(rPath))
-            throw new ArgumentException(string.Format("Specified directory not found: '{0}'", rPath));
-      }
-
-
-      private static string ConstructRPath(string rHome)
-      {
-         var shlibFilename = GetRLibraryFileName();
-         var platform = GetPlatform();
-         switch (platform)
-         {
-            case PlatformID.Win32NT:
-               var rPath = Path.Combine(rHome, "bin");
-               var rVersion = WindowsLibraryLoader.GetRVersionFromRegistry();
-               if (rVersion.Major > 2 || (rVersion.Major == 2 && rVersion.Minor >= 12))
-               {
-                  var bitness = Environment.Is64BitProcess ? "x64" : "i386";
-                  rPath = Path.Combine(rPath, bitness);
-               }
-               return rPath;
-            default:
-               throw new PlatformNotSupportedException();
-         }
-      }
-      /// <summary>
-      /// Attempt to find a suitable path to the R shared library. This is used by R.NET by default; users may want to use it to diagnose problematic behaviors.
-      /// </summary>
-      /// <returns>The path to the directory where the R shared library is expected to be</returns>
-      public static string FindRPath(string rHome=null)
-      {
-         var platform = GetPlatform();
-         switch (platform)
-         {
-            case PlatformID.Win32NT:
-               return FindRPathWindows(rHome);
-            case PlatformID.MacOSX:
-               return FindRPathMacOS(rHome);
-            case PlatformID.Unix:
-               return FindRPathUnix(rHome);
-            default:
-               throw new PlatformNotSupportedException();
-         }
-      }
-
-      private static string FindRPathUnix(string rHome)
-      {
-         // TODO: too many default strings here. R.NET should not try to overcome variance in Unix setups. 
-         var shlibFilename = GetRLibraryFileName();
-         var rexepath = ExecCommand("which", "R"); // /usr/bin/R,  or /usr/local/bin/R
-         if (string.IsNullOrEmpty(rexepath)) return "/usr/lib";
-         var bindir = Path.GetDirectoryName(rexepath); //   /usr/local/bin
-         // Trying to emulate the start of the R shell script
-         // /usr/local/lib/R/lib/libR.so
-         var libdir = Path.Combine(Path.GetDirectoryName(bindir), "lib", "R", "lib");
-         if (File.Exists(Path.Combine(libdir, shlibFilename)))
-            return libdir;
-         libdir = Path.Combine(Path.GetDirectoryName(bindir), "lib64", "R", "lib");
-         if (File.Exists(Path.Combine(libdir, shlibFilename)))
-            return libdir;
-         return "/usr/lib";
-
-      }
-
-      private static string FindRPathMacOS(string rHome)
-      {
-         // TODO: is there a way to detect installations on MacOS
-         return "/Library/Frameworks/R.framework/Libraries";
-      }
-
-      private static string FindRPathWindows(string rHome)
-      {
-         if (!string.IsNullOrEmpty(rHome))
-            return ConstructRPath(rHome);
-         else
-            return FindRPathFromRegistry();
-      }
-
-      private static void SetenvPrependToPath(string rPath, string envVarName = "PATH")
-      {
-          var platform = GetPlatform();
-          if (platform == PlatformID.Win32NT)
-          {
-              var result = WindowsLibraryLoader.SetDllDirectory(rPath);
-              var buffer = new StringBuilder(100);
-              WindowsLibraryLoader.GetDllDirectory(100, buffer);
-              Console.WriteLine("DLLPath:" + buffer.ToString());
-          }
-          //Environment.SetEnvironmentVariable(envVarName, PrependToPath(rPath, envVarName));
-      }
-
-      private static string PrependToPath(string rPath, string envVarName = "PATH")
-      {
-         var currentPathEnv = Environment.GetEnvironmentVariable(envVarName);
-         var paths = currentPathEnv.Split(new[] { Path.PathSeparator }, StringSplitOptions.RemoveEmptyEntries);
-         if (paths[0] == rPath)
-            return currentPathEnv;
-         return rPath + Path.PathSeparator + currentPathEnv;
-      }
-
-      /// <summary>
-      /// Windows-only function; finds in the Windows registry the path to the most recently installed R binaries.
-      /// </summary>
-      /// <returns>The path, such as</returns>
-      public static string FindRPathFromRegistry()
-      {
-         CheckPlatformWin32();
-         bool is64Bit = Environment.Is64BitProcess;
-         RegistryKey rCoreKey = GetRCoreRegistryKeyWin32();
-         var installPath = GetRInstallPathFromRCoreKegKey(rCoreKey);
-         var currentVersion = new Version((string)rCoreKey.GetValue("Current Version"));
-         var bin = Path.Combine(installPath, "bin");
-         // Up to 2.11.x, DLLs are installed in R_HOME\bin.
-         // From 2.12.0, DLLs are installed in the one level deeper directory.
-         return currentVersion < new Version(2, 12) ? bin : Path.Combine(bin, is64Bit ? "x64" : "i386");
-      }
-
-      private static string GetRInstallPathFromRCoreKegKey(RegistryKey rCoreKey)
-      {
-         var installPath = (string)rCoreKey.GetValue("InstallPath");
-         return installPath;
-      }
-
-      private static void CheckPlatformWin32()
-      {
-         if (Environment.OSVersion.Platform != PlatformID.Win32NT)
-            throw new NotSupportedException("This method is supported only on the Win32NT platform");
-      }
-
-      private static RegistryKey GetRCoreRegistryKeyWin32()
-      {
-         CheckPlatformWin32();
-         var rCore = Registry.LocalMachine.OpenSubKey(@"SOFTWARE\R-core");
-         if (rCore == null)
-         {
-            rCore = Registry.CurrentUser.OpenSubKey(@"SOFTWARE\R-core");
-            if (rCore == null)
-               throw new ApplicationException("Windows Registry key 'SOFTWARE\\R-core' not found in HKEY_LOCAL_MACHINE nor HKEY_CURRENT_USER");
-         }
-         bool is64Bit = Environment.Is64BitProcess;
-         var subKey = is64Bit ? "R64" : "R";
-         var r = rCore.OpenSubKey(subKey);
-         if (r == null)
-         {
-            throw new ApplicationException(string.Format(
-               "Windows Registry sub-key '{0}' of key '{1}' was not found", subKey, rCore.ToString()));
-         }
-         return r;
-      }
-
-
-      /// <summary>
-      /// Gets the default file name of the R library on the supported platforms.
-      /// </summary>
-      /// <returns>R dll file name</returns>
-      public static string GetRLibraryFileName()
-      {
-         var p = GetPlatform();
-         switch (p)
-         {
-            case PlatformID.Win32NT:
-               return "R.dll";
-
-            case PlatformID.MacOSX:
-               return "libR.dylib";
-
-            case PlatformID.Unix:
-               return "libR.so";
-
-            default:
-               throw new PlatformNotSupportedException();
-         }
-      }
-
-      /// <summary>
-      /// Is the platform a unix like (Unix or MacOX)
-      /// </summary>
-      public static bool IsUnix
-      {
-         get
-         {
-            var p = GetPlatform();
-            return p == PlatformID.MacOSX || p == PlatformID.Unix;
-         }
-      }
-   }
-}
+﻿using System;
+using System.ComponentModel;
+using System.Diagnostics;
+using System.IO;
+using System.Text;
+using Microsoft.Win32;
+
+namespace RDotNet.NativeLibrary
+{
+   /// <summary>
+   /// Collection of utility methods for operating systems.
+   /// </summary>
+   public static class NativeUtility
+   {
+      /// <summary>
+      /// Gets the platform on which the current process runs.
+      /// </summary>
+      /// <remarks>
+      /// <see cref="Environment.OSVersion"/>'s platform is not <see cref="PlatformID.MacOSX"/> even on Mac OS X.
+      /// This method returns <see cref="PlatformID.MacOSX"/> when the current process runs on Mac OS X.
+      /// This method uses UNIX's uname command to check the operating system,
+      /// so this method cannot check the OS correctly if the PATH environment variable is changed (will returns <see cref="PlatformID.Unix"/>).
+      /// </remarks>
+      /// <returns>The current platform.</returns>
+      public static PlatformID GetPlatform()
+      {
+         if (!curPlatform.HasValue)
+         {
+            var platform = Environment.OSVersion.Platform;
+            if (platform != PlatformID.Unix)
+            {
+               curPlatform = platform;
+            }
+            else
+            {
+               try
+               {
+                  var kernelName = ExecCommand("uname", "-s");
+                  curPlatform = (kernelName == "Darwin" ? PlatformID.MacOSX : platform);
+               }
+               catch (Win32Exception)
+               { // probably no PATH to uname.
+                  curPlatform = platform;
+               }
+            }
+         }
+         return curPlatform.Value;
+      }
+
+      private static PlatformID? curPlatform = null;
+
+      /// <summary>
+      /// Execute a command in a new process
+      /// </summary>
+      /// <param name="processName">Process name e.g. "uname"</param>
+      /// <param name="arguments">Arguments e.g. "-s"</param>
+      /// <returns>The output of the command to the standard output stream</returns>
+      public static string ExecCommand(string processName, string arguments)
+      {
+         using (var uname = new Process())
+         {
+            uname.StartInfo.FileName = processName;
+            uname.StartInfo.Arguments = arguments;
+            uname.StartInfo.RedirectStandardOutput = true;
+            uname.StartInfo.UseShellExecute = false;
+            uname.StartInfo.CreateNoWindow = true;
+            uname.Start();
+            var kernelName = uname.StandardOutput.ReadLine();
+            uname.WaitForExit();
+            return kernelName;
+         }
+      }
+
+      /// <summary>
+      /// Sets the PATH to the R binaries and R_HOME environment variables if needed.
+      /// </summary>
+      /// <param name="rPath">The path of the directory containing the R native library. 
+      /// If null (default), this function tries to locate the path via the Windows registry, or commonly used locations on MacOS and Linux</param>
+      /// <param name="rHome">The path for R_HOME. If null (default), the function checks the R_HOME environment variable. If none is set, 
+      /// the function uses platform specific sensible default behaviors.</param>
+      /// <remarks>
+      /// This function has been designed to limit the tedium for users, while allowing custom settings for unusual installations.
+      /// </remarks>
+      public static void SetEnvironmentVariables(string rPath = null, string rHome = null)
+      {
+         /*
+          * Changing the behavior in Oct 2014, following the report of 
+          * https://rdotnet.codeplex.com/workitem/140
+          * Use rHome, whether from the method parameter or from the environment variable, 
+          * to deduce the path to the binaries, in preference to the registry key.
+          */
+         var platform = GetPlatform();
+         if (rPath != null)
+            CheckDirExists(rPath);
+         if (rHome != null)
+            CheckDirExists(rHome);
+
+         if (string.IsNullOrEmpty(rHome))
+            rHome = GetRHomeEnvironmentVariable();
+         if (string.IsNullOrEmpty(rHome))
+         {
+            rHome = FindRHome();
+            if (!string.IsNullOrEmpty(rHome))
+            {
+               if (rPath == null)
+                  rPath = FindRPath(rHome);
+               if (rPath == null)
+                  rPath = FindRPath();
+            }
+            else
+            {
+               rHome = FindRHome(rPath);
+            }
+         }
+         if (string.IsNullOrEmpty(rHome))
+            throw new NotSupportedException("R_HOME was not provided and could not be found by R.NET");
+         SetenvPrependToPath(rPath);
+         // It is highly recommended to use the 8.3 short path format on windows. 
+         // See the manual page of R.home function in R. Solves at least the issue R.NET 97.
+         if (platform == PlatformID.Win32NT)
+            rHome = WindowsLibraryLoader.GetShortPath(rHome);
+         if (!Directory.Exists(rHome))
+            throw new DirectoryNotFoundException(string.Format("Directory '{0}' does not exist - cannot set the environment variable R_HOME to that value", rHome));
+         Environment.SetEnvironmentVariable("R_HOME", rHome);
+         if (platform == PlatformID.Unix)
+         {
+            // Let's check that LD_LIBRARY_PATH is set if this is a custom installation of R.
+            // Normally in an R session from a custom build/install we get something typically like:
+            // > Sys.getenv('LD_LIBRARY_PATH')
+            // [1] "/usr/local/lib/R/lib:/usr/local/lib:/usr/lib/jvm/java-7-openjdk-amd64/jre/lib/amd64/server"
+            // The R script sets LD_LIBRARY_PATH before it starts the native executable under e.g. /usr/local/lib/R/bin/exec/R
+            // This would be useless to set LD_LIBRARY_PATH in the current function:
+            // it must be set as en env var BEFORE the process is started (see man page for dlopen)
+            // so all we can do is an intelligible error message for the user, explaining he needs to set the LD_LIBRARY_PATH env variable 
+            // Let's delay the notification about a missing LD_LIBRARY_PATH till loading libR.so fails, if it does.
+         }
+      }
+
+      /// <summary>
+      /// Gets the value, if any, of the R_HOME environment variable of the current process
+      /// </summary>
+      /// <returns>The value, or null if not set</returns>
+      public static string GetRHomeEnvironmentVariable()
+      {
+         return Environment.GetEnvironmentVariable("R_HOME");
+      }
+
+      /// <summary>
+      /// Try to locate the directory path to use for the R_HOME environment variable. This is used by R.NET by default; users may want to use it to diagnose problematic behaviors.
+      /// </summary>
+      /// <param name="rPath">Optional path to the directory containing the R shared library. This is ignored unless on a Unix platform (i.e. ignored on Windows and MacOS)</param>
+      /// <returns>The path that R.NET found suitable as a candidate for the R_HOME environment</returns>
+      public static string FindRHome(string rPath = null)
+      {
+         var platform = GetPlatform();
+         string rHome;
+         switch (platform)
+         {
+            case PlatformID.Win32NT:
+               // We need here to guess, process and set R_HOME
+               // Rf_initialize_R for gnuwin calls get_R_HOME which scans the windows registry and figures out R_HOME; however for 
+               // unknown reasons in R.NET we end up with long path names, whereas R.exe ends up with the short, 8.3 path format.
+               // Blanks in the R_HOME environment variable cause trouble (e.g. for Rcpp), so we really must make sure 
+               // that rHome is a short path format. Here we retrieve the path possibly in long format, and process to short format later on 
+               // to capture all possible sources of R_HOME specifications
+               // Behavior added to fix issue 
+               rHome = GetRhomeWin32NT();
+               break;
+            case PlatformID.MacOSX:
+               rHome = "/Library/Frameworks/R.framework/Resources";
+               break;
+            case PlatformID.Unix:
+               if(!string.IsNullOrEmpty(rPath))
+                  // if rPath is e.g. /usr/local/lib/R/lib/ , 
+                  rHome = Path.GetDirectoryName(rPath);
+               else
+                  rHome = "/usr/lib/R";
+               if (!rHome.EndsWith("R"))
+                  // if rPath is e.g. /usr/lib/ (symlink)  then default 
+                  rHome = "/usr/lib/R";
+               break;
+            default:
+               throw new NotSupportedException(platform.ToString());
+         }
+         return rHome;
+      }
+
+      private static string GetRhomeWin32NT()
+      {
+         RegistryKey rCoreKey = GetRCoreRegistryKeyWin32();
+         return GetRInstallPathFromRCoreKegKey(rCoreKey);
+      }
+
+      private static void CheckDirExists(string rPath)
+      {
+         if (!Directory.Exists(rPath))
+            throw new ArgumentException(string.Format("Specified directory not found: '{0}'", rPath));
+      }
+
+
+      private static string ConstructRPath(string rHome)
+      {
+         var shlibFilename = GetRLibraryFileName();
+         var platform = GetPlatform();
+         switch (platform)
+         {
+            case PlatformID.Win32NT:
+               var rPath = Path.Combine(rHome, "bin");
+               var rVersion = WindowsLibraryLoader.GetRVersionFromRegistry();
+               if (rVersion.Major > 2 || (rVersion.Major == 2 && rVersion.Minor >= 12))
+               {
+                  var bitness = Environment.Is64BitProcess ? "x64" : "i386";
+                  rPath = Path.Combine(rPath, bitness);
+               }
+               return rPath;
+            default:
+               throw new PlatformNotSupportedException();
+         }
+      }
+      /// <summary>
+      /// Attempt to find a suitable path to the R shared library. This is used by R.NET by default; users may want to use it to diagnose problematic behaviors.
+      /// </summary>
+      /// <returns>The path to the directory where the R shared library is expected to be</returns>
+      public static string FindRPath(string rHome=null)
+      {
+         var platform = GetPlatform();
+         switch (platform)
+         {
+            case PlatformID.Win32NT:
+               return FindRPathWindows(rHome);
+            case PlatformID.MacOSX:
+               return FindRPathMacOS(rHome);
+            case PlatformID.Unix:
+               return FindRPathUnix(rHome);
+            default:
+               throw new PlatformNotSupportedException();
+         }
+      }
+
+      private static string FindRPathUnix(string rHome)
+      {
+         // TODO: too many default strings here. R.NET should not try to overcome variance in Unix setups. 
+         var shlibFilename = GetRLibraryFileName();
+         var rexepath = ExecCommand("which", "R"); // /usr/bin/R,  or /usr/local/bin/R
+         if (string.IsNullOrEmpty(rexepath)) return "/usr/lib";
+         var bindir = Path.GetDirectoryName(rexepath); //   /usr/local/bin
+         // Trying to emulate the start of the R shell script
+         // /usr/local/lib/R/lib/libR.so
+         var libdir = Path.Combine(Path.GetDirectoryName(bindir), "lib", "R", "lib");
+         if (File.Exists(Path.Combine(libdir, shlibFilename)))
+            return libdir;
+         libdir = Path.Combine(Path.GetDirectoryName(bindir), "lib64", "R", "lib");
+         if (File.Exists(Path.Combine(libdir, shlibFilename)))
+            return libdir;
+         return "/usr/lib";
+
+      }
+
+      private static string FindRPathMacOS(string rHome)
+      {
+         // TODO: is there a way to detect installations on MacOS
+         return "/Library/Frameworks/R.framework/Libraries";
+      }
+
+      private static string FindRPathWindows(string rHome)
+      {
+         if (!string.IsNullOrEmpty(rHome))
+            return ConstructRPath(rHome);
+         else
+            return FindRPathFromRegistry();
+      }
+
+      private static void SetenvPrependToPath(string rPath, string envVarName = "PATH")
+      {
+          var platform = GetPlatform();
+          if (platform == PlatformID.Win32NT)
+          {
+              var result = WindowsLibraryLoader.SetDllDirectory(rPath);
+              var buffer = new StringBuilder(100);
+              WindowsLibraryLoader.GetDllDirectory(100, buffer);
+              Console.WriteLine("DLLPath:" + buffer.ToString());
+      }
+          //Environment.SetEnvironmentVariable(envVarName, PrependToPath(rPath, envVarName));
+      }
+
+      private static string PrependToPath(string rPath, string envVarName = "PATH")
+      {
+         var currentPathEnv = Environment.GetEnvironmentVariable(envVarName);
+         var paths = currentPathEnv.Split(new[] { Path.PathSeparator }, StringSplitOptions.RemoveEmptyEntries);
+         if (paths[0] == rPath)
+            return currentPathEnv;
+         return rPath + Path.PathSeparator + currentPathEnv;
+      }
+
+      /// <summary>
+      /// Windows-only function; finds in the Windows registry the path to the most recently installed R binaries.
+      /// </summary>
+      /// <returns>The path, such as</returns>
+      public static string FindRPathFromRegistry()
+      {
+         CheckPlatformWin32();
+         bool is64Bit = Environment.Is64BitProcess;
+         RegistryKey rCoreKey = GetRCoreRegistryKeyWin32();
+         var installPath = GetRInstallPathFromRCoreKegKey(rCoreKey);
+         var currentVersion = new Version((string)rCoreKey.GetValue("Current Version"));
+         var bin = Path.Combine(installPath, "bin");
+         // Up to 2.11.x, DLLs are installed in R_HOME\bin.
+         // From 2.12.0, DLLs are installed in the one level deeper directory.
+         return currentVersion < new Version(2, 12) ? bin : Path.Combine(bin, is64Bit ? "x64" : "i386");
+      }
+
+      private static string GetRInstallPathFromRCoreKegKey(RegistryKey rCoreKey)
+      {
+         var installPath = (string)rCoreKey.GetValue("InstallPath");
+         return installPath;
+      }
+
+      private static void CheckPlatformWin32()
+      {
+         if (Environment.OSVersion.Platform != PlatformID.Win32NT)
+            throw new NotSupportedException("This method is supported only on the Win32NT platform");
+      }
+
+      private static RegistryKey GetRCoreRegistryKeyWin32()
+      {
+         CheckPlatformWin32();
+         var rCore = Registry.LocalMachine.OpenSubKey(@"SOFTWARE\R-core");
+         if (rCore == null)
+         {
+            rCore = Registry.CurrentUser.OpenSubKey(@"SOFTWARE\R-core");
+            if (rCore == null)
+               throw new ApplicationException("Windows Registry key 'SOFTWARE\\R-core' not found in HKEY_LOCAL_MACHINE nor HKEY_CURRENT_USER");
+         }
+         bool is64Bit = Environment.Is64BitProcess;
+         var subKey = is64Bit ? "R64" : "R";
+         var r = rCore.OpenSubKey(subKey);
+         if (r == null)
+         {
+            throw new ApplicationException(string.Format(
+               "Windows Registry sub-key '{0}' of key '{1}' was not found", subKey, rCore.ToString()));
+         }
+         return r;
+      }
+
+
+      /// <summary>
+      /// Gets the default file name of the R library on the supported platforms.
+      /// </summary>
+      /// <returns>R dll file name</returns>
+      public static string GetRLibraryFileName()
+      {
+         var p = GetPlatform();
+         switch (p)
+         {
+            case PlatformID.Win32NT:
+               return "R.dll";
+
+            case PlatformID.MacOSX:
+               return "libR.dylib";
+
+            case PlatformID.Unix:
+               return "libR.so";
+
+            default:
+               throw new PlatformNotSupportedException();
+         }
+      }
+
+      /// <summary>
+      /// Is the platform a unix like (Unix or MacOX)
+      /// </summary>
+      public static bool IsUnix
+      {
+         get
+         {
+            var p = GetPlatform();
+            return p == PlatformID.MacOSX || p == PlatformID.Unix;
+         }
+      }
+   }
+}