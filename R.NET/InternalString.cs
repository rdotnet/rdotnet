﻿using System;
using System.Runtime.InteropServices;
using System.Security.Permissions;
using RDotNet.Internals;

namespace RDotNet
{
	[SecurityPermission(SecurityAction.Demand, Flags = SecurityPermissionFlag.UnmanagedCode)]
	public class InternalString : SymbolicExpression
	{
		public InternalString(REngine engine, IntPtr pointer)
			: base(engine, pointer)
		{
<<<<<<< HEAD
=======
			IntPtr stringPointer = Utility.OffsetPointer(this.handle, Marshal.SizeOf(typeof(VECTOR_SEXPREC)));
			internalString = Marshal.PtrToStringAnsi(stringPointer);
>>>>>>> 7c76d73c
		}

		public InternalString(REngine engine, string s)
			: base(engine, NativeMethods.Rf_mkChar(s))
		{
		}

		public static implicit operator string(InternalString s)
		{
			return s.ToString();
		}

		public override string ToString()
		{
			IntPtr pointer = IntPtr.Add(this.handle, Marshal.SizeOf(typeof(VECTOR_SEXPREC)));
			return Marshal.PtrToStringAnsi(pointer);
		}
	}
}
<|MERGE_RESOLUTION|>--- conflicted
+++ resolved
@@ -1,37 +1,32 @@
-﻿using System;
-using System.Runtime.InteropServices;
-using System.Security.Permissions;
-using RDotNet.Internals;
-
-namespace RDotNet
-{
-	[SecurityPermission(SecurityAction.Demand, Flags = SecurityPermissionFlag.UnmanagedCode)]
-	public class InternalString : SymbolicExpression
-	{
-		public InternalString(REngine engine, IntPtr pointer)
-			: base(engine, pointer)
-		{
-<<<<<<< HEAD
-=======
-			IntPtr stringPointer = Utility.OffsetPointer(this.handle, Marshal.SizeOf(typeof(VECTOR_SEXPREC)));
-			internalString = Marshal.PtrToStringAnsi(stringPointer);
->>>>>>> 7c76d73c
-		}
-
-		public InternalString(REngine engine, string s)
-			: base(engine, NativeMethods.Rf_mkChar(s))
-		{
-		}
-
-		public static implicit operator string(InternalString s)
-		{
-			return s.ToString();
-		}
-
-		public override string ToString()
-		{
-			IntPtr pointer = IntPtr.Add(this.handle, Marshal.SizeOf(typeof(VECTOR_SEXPREC)));
-			return Marshal.PtrToStringAnsi(pointer);
-		}
-	}
-}
+﻿using System;
+using System.Runtime.InteropServices;
+using System.Security.Permissions;
+using RDotNet.Internals;
+
+namespace RDotNet
+{
+	[SecurityPermission(SecurityAction.Demand, Flags = SecurityPermissionFlag.UnmanagedCode)]
+	public class InternalString : SymbolicExpression
+	{
+		public InternalString(REngine engine, IntPtr pointer)
+			: base(engine, pointer)
+		{
+		}
+
+		public InternalString(REngine engine, string s)
+			: base(engine, NativeMethods.Rf_mkChar(s))
+		{
+		}
+
+		public static implicit operator string(InternalString s)
+		{
+			return s.ToString();
+		}
+
+		public override string ToString()
+		{
+			IntPtr pointer = Utility.OffsetPointer(this.handle, Marshal.SizeOf(typeof(VECTOR_SEXPREC)));
+			return Marshal.PtrToStringAnsi(pointer);
+		}
+	}
+}