<<<<<<< HEAD
﻿<?xml version="1.0" encoding="utf-8"?>
<Project ToolsVersion="12.0" DefaultTargets="Build" xmlns="http://schemas.microsoft.com/developer/msbuild/2003">
  <PropertyGroup>
    <Configuration Condition=" '$(Configuration)' == '' ">Debug</Configuration>
    <Platform Condition=" '$(Platform)' == '' ">AnyCPU</Platform>
    <ProjectGuid>{0923E1A0-2032-4997-AB73-49E42C4034A9}</ProjectGuid>
    <OutputType>Library</OutputType>
    <AppDesignerFolder>Properties</AppDesignerFolder>
    <RootNamespace>RDotNet</RootNamespace>
    <AssemblyName>RDotNet</AssemblyName>
    <TargetFrameworkVersion>v4.0</TargetFrameworkVersion>
    <FileAlignment>512</FileAlignment>
    <SolutionDir Condition="$(SolutionDir) == '' Or $(SolutionDir) == '*Undefined*'">..\</SolutionDir>
    <RestorePackages>true</RestorePackages>
    <TargetFrameworkProfile />
  </PropertyGroup>
  <PropertyGroup Condition=" '$(Configuration)|$(Platform)' == 'Debug|AnyCPU' ">
    <DebugSymbols>true</DebugSymbols>
    <DebugType>full</DebugType>
    <Optimize>false</Optimize>
    <OutputPath>bin\Debug\</OutputPath>
    <DefineConstants>TRACE;DEBUG</DefineConstants>
    <ErrorReport>prompt</ErrorReport>
    <WarningLevel>0</WarningLevel>
    <DocumentationFile>bin\Debug\RDotNet.XML</DocumentationFile>
    <Prefer32Bit>false</Prefer32Bit>
  </PropertyGroup>
  <PropertyGroup Condition=" '$(Configuration)|$(Platform)' == 'Release|AnyCPU' ">
    <DebugType>none</DebugType>
    <Optimize>true</Optimize>
    <OutputPath>bin\Release\</OutputPath>
    <DefineConstants>TRACE</DefineConstants>
    <ErrorReport>prompt</ErrorReport>
    <WarningLevel>4</WarningLevel>
    <PlatformTarget>AnyCPU</PlatformTarget>
    <DocumentationFile>bin\Release\RDotNet.XML</DocumentationFile>
    <Prefer32Bit>false</Prefer32Bit>
  </PropertyGroup>
  <ItemGroup>
    <Reference Include="System" />
    <Reference Include="System.Core" />
    <Reference Include="System.Numerics" />
    <Reference Include="System.Xml.Linq" />
    <Reference Include="System.Data.DataSetExtensions" />
    <Reference Include="Microsoft.CSharp" />
    <Reference Include="System.Data" />
    <Reference Include="System.Xml" />
  </ItemGroup>
  <ItemGroup>
    <Compile Include="Closure.cs" />
    <Compile Include="ComplexVector.cs" />
    <Compile Include="CharacterMatrix.cs" />
    <Compile Include="ComplexMatrix.cs" />
    <Compile Include="BuiltinFunction.cs" />
    <Compile Include="Diagnostics\S4ObjectSlotDisplay.cs" />
    <Compile Include="Diagnostics\S4ObjectDebugView.cs" />
    <Compile Include="S4Object.cs" />
    <Compile Include="DataFrameColumnAttribute.cs" />
    <Compile Include="DataFrameRowAttribute.cs" />
    <Compile Include="Devices\CharacterDeviceAdapter.cs" />
    <Compile Include="Devices\ConsoleDevice.cs" />
    <Compile Include="Devices\NullCharacterDevice.cs" />
    <Compile Include="Devices\ICharacterDevice.cs" />
    <Compile Include="Diagnostics\DataFrameDebugView.cs" />
    <Compile Include="Diagnostics\DataFrameColumnDisplay.cs" />
    <Compile Include="Diagnostics\FactorDebugView.cs" />
    <Compile Include="Diagnostics\MatrixDebugView.cs" />
    <Compile Include="Diagnostics\VectorDebugView.cs" />
    <Compile Include="EvaluationException.cs" />
    <Compile Include="Factor.cs" />
    <Compile Include="Internals\Delegates.cs" />
    <Compile Include="Internals\OutputMode.cs" />
    <Compile Include="Internals\Unix\RStart.cs" />
    <Compile Include="Internals\ConsoleOutputType.cs" />
    <Compile Include="Internals\BusyType.cs" />
    <Compile Include="Internals\SaveActions.cs" />
    <Compile Include="Internals\Unix\Delegates.cs" />
    <Compile Include="Internals\Windows\Delegates.cs" />
    <Compile Include="Internals\Windows\RStart.cs" />
    <Compile Include="Internals\Windows\UiMode.cs" />
    <Compile Include="Internals\YesNoCancel.cs" />
    <Compile Include="Properties\VersionInfo.cs" />
    <Compile Include="SpecialFunction.cs" />
    <Compile Include="Environment.cs" />
    <Compile Include="Expression.cs" />
    <Compile Include="ExpressionVector.cs" />
    <Compile Include="DataFrame.cs" />
    <Compile Include="DataFrameRow.cs" />
    <Compile Include="DynamicVector.cs" />
    <Compile Include="Dynamic\DataFrameDynamicMeta.cs" />
    <Compile Include="Dynamic\SymbolicExpressionDynamicMeta.cs" />
    <Compile Include="Dynamic\ListDynamicMeta.cs" />
    <Compile Include="Function.cs" />
    <Compile Include="GenericVector.cs" />
    <Compile Include="Language.cs" />
    <Compile Include="LogicalMatrix.cs" />
    <Compile Include="Pairlist.cs" />
    <Compile Include="RawMatrix.cs" />
    <Compile Include="NumericMatrix.cs" />
    <Compile Include="IntegerMatrix.cs" />
    <Compile Include="Matrix.cs" />
    <Compile Include="InternalString.cs" />
    <Compile Include="Internals\SEXPREC_HEADER.cs" />
    <Compile Include="RawVector.cs" />
    <Compile Include="Internals\ParseStatus.cs" />
    <Compile Include="NumericVector.cs" />
    <Compile Include="IntegerVector.cs" />
    <Compile Include="Internals\VECTOR_SEXPREC.cs" />
    <Compile Include="ParseException.cs" />
    <Compile Include="ProtectedPointer.cs" />
    <Compile Include="REngineExtension.cs" />
    <Compile Include="StartupParameter.cs" />
    <Compile Include="Symbol.cs" />
    <Compile Include="SymbolicExpression.cs" />
    <Compile Include="Internals\SEXPREC.cs" />
    <Compile Include="Internals\SymbolicExpressionType.cs" />
    <Compile Include="Internals\sxpinfo.cs" />
    <Compile Include="Properties\AssemblyInfo.cs" />
    <Compile Include="REngine.cs" />
    <Compile Include="SymbolicExpressionExtension.cs" />
    <Compile Include="Utilities\ArrayConverter.cs" />
    <Compile Include="Utilities\REngineExtensionsAdvanced.cs" />
    <Compile Include="Utilities\RTypesUtil.cs" />
    <Compile Include="Vector.cs" />
    <Compile Include="LogicalVector.cs" />
    <Compile Include="CharacterVector.cs" />
  </ItemGroup>
  <ItemGroup>
    <ProjectReference Include="..\..\dynamic-interop-dll\DynamicInterop\DynamicInterop.csproj">
      <Project>{37e8df32-0d37-418e-b976-10f4b36a0073}</Project>
      <Name>DynamicInterop</Name>
    </ProjectReference>
    <ProjectReference Include="..\RDotNet.NativeLibrary\RDotNet.NativeLibrary.csproj">
      <Project>{2A089A59-0F22-4484-B442-0FE8BDA10879}</Project>
      <Name>RDotNet.NativeLibrary</Name>
    </ProjectReference>
  </ItemGroup>
  <Import Project="$(MSBuildBinPath)\Microsoft.CSharp.targets" />
  <PropertyGroup>
    <PreBuildEvent>
    </PreBuildEvent>
  </PropertyGroup>
  <!-- To modify your build process, add your task inside one of the targets below and uncomment it. 
       Other similar extension points exist, see Microsoft.Common.targets.
  <Target Name="BeforeBuild">
  </Target>
  <Target Name="AfterBuild">
  </Target>
  -->
  <Choose>
    <When Condition="($(TargetFrameworkIdentifier) == 'WindowsPhoneApp') Or ($(TargetFrameworkIdentifier) == '.NETFramework' And ($(TargetFrameworkVersion) == 'v4.5.1' Or $(TargetFrameworkVersion) == 'v4.5.2' Or $(TargetFrameworkVersion) == 'v4.5.3' Or $(TargetFrameworkVersion) == 'v4.6' Or $(TargetFrameworkVersion) == 'v4.6.1' Or $(TargetFrameworkVersion) == 'v4.6.2' Or $(TargetFrameworkVersion) == 'v4.6.3' Or $(TargetFrameworkVersion) == 'v4.7')) Or ($(TargetFrameworkIdentifier) == '.NETCore' And $(TargetFrameworkVersion) == 'v5.0') Or ($(TargetFrameworkIdentifier) == '.NETStandard' And ($(TargetFrameworkVersion) == 'v1.2' Or $(TargetFrameworkVersion) == 'v1.3' Or $(TargetFrameworkVersion) == 'v1.4' Or $(TargetFrameworkVersion) == 'v1.5' Or $(TargetFrameworkVersion) == 'v1.6' Or $(TargetFrameworkVersion) == 'v2.0')) Or ($(TargetFrameworkIdentifier) == '.NETCoreApp' And ($(TargetFrameworkVersion) == 'v1.0' Or $(TargetFrameworkVersion) == 'v1.1' Or $(TargetFrameworkVersion) == 'v2.0')) Or ($(TargetFrameworkIdentifier) == 'MonoAndroid' And ($(TargetFrameworkVersion) == 'v7.0' Or $(TargetFrameworkVersion) == 'v7.1')) Or ($(TargetFrameworkIdentifier) == 'MonoTouch') Or ($(TargetFrameworkIdentifier) == 'Xamarin.tvOS') Or ($(TargetFrameworkIdentifier) == 'Xamarin.watchOS') Or ($(TargetFrameworkIdentifier) == 'Xamarin.iOS') Or ($(TargetFrameworkIdentifier) == 'Xamarin.Mac')">
      <ItemGroup>
        <Reference Include="DynamicInterop">
          <HintPath>..\..\dynamic-interop-dll\DynamicInterop\bin\Debug\DynamicInterop.dll</HintPath>
          <Private>True</Private>
          <Paket>True</Paket>
        </Reference>
      </ItemGroup>
    </When>
  </Choose>
=======
﻿<?xml version="1.0" encoding="utf-8"?>
<Project Sdk="Microsoft.NET.Sdk" xmlns="http://schemas.microsoft.com/developer/msbuild/2003">
  <PropertyGroup>
    <Configuration Condition=" '$(Configuration)' == '' ">Debug</Configuration>
    <Platform Condition=" '$(Platform)' == '' ">AnyCPU</Platform>
    <ProjectGuid>{0923E1A0-2032-4997-AB73-49E42C4034A9}</ProjectGuid>
    <OutputType>Library</OutputType>
    <TargetFramework>netstandard2.0</TargetFramework>
    <!-- <Product>R.NET</Product> -->
    <!-- See for pkg tags: https://docs.microsoft.com/en-us/dotnet/core/tools/csproj#nuget-metadata-properties -->
    <Version>1.8.0</Version>
    <Copyright>(c) 2014-2018 Jean-Michel Perraud; (c) 2013 Kosei, evolvedmicrobe</Copyright>
    <Description>A .NET interoperability library to access the R statistical language runtime from .NET languages. The library is designed for fast data exchange, in process.</Description>
    <Authors>Jean-Michel Perraud, Daniel Collins, Kosei, evolvedmicrobe</Authors>
    <PackageId>R.NET</PackageId>
    <Title>R.NET: Access R from .NET in process</Title>
    <PackageLicenseUrl>https://github.com/jmp75/rdotnet/blob/refactor/xunit/License.txt</PackageLicenseUrl>
    <RepositoryUrl>https://github.com/jmp75/rdotnet</RepositoryUrl>
    <PackageProjectUrl>https://github.com/jmp75/rdotnet</PackageProjectUrl>
    <PackageReleaseNotes>Migration to .NET Standard 2.0</PackageReleaseNotes>
    <PackageTags>interop R statistical language</PackageTags>
  </PropertyGroup>
  <PropertyGroup>
    <DocumentationFile>bin\$(Configuration)\netstandard2.0\RDotNet.xml</DocumentationFile>
  </PropertyGroup>
  <!-- <ItemGroup>
    <Reference Include="System" />
    <Reference Include="System.Core" />
    <Reference Include="System.Numerics" />
    <Reference Include="System.Xml.Linq" />
    <Reference Include="System.Data.DataSetExtensions" />
    <Reference Include="Microsoft.CSharp" />
    <Reference Include="System.Data" />
    <Reference Include="System.Xml" />
  </ItemGroup> -->
  <ItemGroup>
    <Folder Include="Devices\" />
    <Folder Include="Diagnostics\" />
    <Folder Include="Dynamic\" />
    <Folder Include="Internals\" />
    <Folder Include="NativeLibrary\" />
    <Folder Include="Utilities\" />
  </ItemGroup>
  <ItemGroup>
    <PackageReference Include="DynamicInterop" Version="0.9.1" />
    <PackageReference Include="Microsoft.Win32.Registry" Version="4.4.0" />
    <PackageReference Include="System.Security.Permissions" Version="4.4.1" />
    <PackageReference Include="Microsoft.CSharp" Version="4.4.1" />
  </ItemGroup>
  <!-- <Import Project="..\..\.paket\Paket.Restore.targets" /> -->
>>>>>>> 6444a360
</Project><|MERGE_RESOLUTION|>--- conflicted
+++ resolved
@@ -1,214 +1,51 @@
-<<<<<<< HEAD
-﻿<?xml version="1.0" encoding="utf-8"?>
-<Project ToolsVersion="12.0" DefaultTargets="Build" xmlns="http://schemas.microsoft.com/developer/msbuild/2003">
-  <PropertyGroup>
-    <Configuration Condition=" '$(Configuration)' == '' ">Debug</Configuration>
-    <Platform Condition=" '$(Platform)' == '' ">AnyCPU</Platform>
-    <ProjectGuid>{0923E1A0-2032-4997-AB73-49E42C4034A9}</ProjectGuid>
-    <OutputType>Library</OutputType>
-    <AppDesignerFolder>Properties</AppDesignerFolder>
-    <RootNamespace>RDotNet</RootNamespace>
-    <AssemblyName>RDotNet</AssemblyName>
-    <TargetFrameworkVersion>v4.0</TargetFrameworkVersion>
-    <FileAlignment>512</FileAlignment>
-    <SolutionDir Condition="$(SolutionDir) == '' Or $(SolutionDir) == '*Undefined*'">..\</SolutionDir>
-    <RestorePackages>true</RestorePackages>
-    <TargetFrameworkProfile />
-  </PropertyGroup>
-  <PropertyGroup Condition=" '$(Configuration)|$(Platform)' == 'Debug|AnyCPU' ">
-    <DebugSymbols>true</DebugSymbols>
-    <DebugType>full</DebugType>
-    <Optimize>false</Optimize>
-    <OutputPath>bin\Debug\</OutputPath>
-    <DefineConstants>TRACE;DEBUG</DefineConstants>
-    <ErrorReport>prompt</ErrorReport>
-    <WarningLevel>0</WarningLevel>
-    <DocumentationFile>bin\Debug\RDotNet.XML</DocumentationFile>
-    <Prefer32Bit>false</Prefer32Bit>
-  </PropertyGroup>
-  <PropertyGroup Condition=" '$(Configuration)|$(Platform)' == 'Release|AnyCPU' ">
-    <DebugType>none</DebugType>
-    <Optimize>true</Optimize>
-    <OutputPath>bin\Release\</OutputPath>
-    <DefineConstants>TRACE</DefineConstants>
-    <ErrorReport>prompt</ErrorReport>
-    <WarningLevel>4</WarningLevel>
-    <PlatformTarget>AnyCPU</PlatformTarget>
-    <DocumentationFile>bin\Release\RDotNet.XML</DocumentationFile>
-    <Prefer32Bit>false</Prefer32Bit>
-  </PropertyGroup>
-  <ItemGroup>
-    <Reference Include="System" />
-    <Reference Include="System.Core" />
-    <Reference Include="System.Numerics" />
-    <Reference Include="System.Xml.Linq" />
-    <Reference Include="System.Data.DataSetExtensions" />
-    <Reference Include="Microsoft.CSharp" />
-    <Reference Include="System.Data" />
-    <Reference Include="System.Xml" />
-  </ItemGroup>
-  <ItemGroup>
-    <Compile Include="Closure.cs" />
-    <Compile Include="ComplexVector.cs" />
-    <Compile Include="CharacterMatrix.cs" />
-    <Compile Include="ComplexMatrix.cs" />
-    <Compile Include="BuiltinFunction.cs" />
-    <Compile Include="Diagnostics\S4ObjectSlotDisplay.cs" />
-    <Compile Include="Diagnostics\S4ObjectDebugView.cs" />
-    <Compile Include="S4Object.cs" />
-    <Compile Include="DataFrameColumnAttribute.cs" />
-    <Compile Include="DataFrameRowAttribute.cs" />
-    <Compile Include="Devices\CharacterDeviceAdapter.cs" />
-    <Compile Include="Devices\ConsoleDevice.cs" />
-    <Compile Include="Devices\NullCharacterDevice.cs" />
-    <Compile Include="Devices\ICharacterDevice.cs" />
-    <Compile Include="Diagnostics\DataFrameDebugView.cs" />
-    <Compile Include="Diagnostics\DataFrameColumnDisplay.cs" />
-    <Compile Include="Diagnostics\FactorDebugView.cs" />
-    <Compile Include="Diagnostics\MatrixDebugView.cs" />
-    <Compile Include="Diagnostics\VectorDebugView.cs" />
-    <Compile Include="EvaluationException.cs" />
-    <Compile Include="Factor.cs" />
-    <Compile Include="Internals\Delegates.cs" />
-    <Compile Include="Internals\OutputMode.cs" />
-    <Compile Include="Internals\Unix\RStart.cs" />
-    <Compile Include="Internals\ConsoleOutputType.cs" />
-    <Compile Include="Internals\BusyType.cs" />
-    <Compile Include="Internals\SaveActions.cs" />
-    <Compile Include="Internals\Unix\Delegates.cs" />
-    <Compile Include="Internals\Windows\Delegates.cs" />
-    <Compile Include="Internals\Windows\RStart.cs" />
-    <Compile Include="Internals\Windows\UiMode.cs" />
-    <Compile Include="Internals\YesNoCancel.cs" />
-    <Compile Include="Properties\VersionInfo.cs" />
-    <Compile Include="SpecialFunction.cs" />
-    <Compile Include="Environment.cs" />
-    <Compile Include="Expression.cs" />
-    <Compile Include="ExpressionVector.cs" />
-    <Compile Include="DataFrame.cs" />
-    <Compile Include="DataFrameRow.cs" />
-    <Compile Include="DynamicVector.cs" />
-    <Compile Include="Dynamic\DataFrameDynamicMeta.cs" />
-    <Compile Include="Dynamic\SymbolicExpressionDynamicMeta.cs" />
-    <Compile Include="Dynamic\ListDynamicMeta.cs" />
-    <Compile Include="Function.cs" />
-    <Compile Include="GenericVector.cs" />
-    <Compile Include="Language.cs" />
-    <Compile Include="LogicalMatrix.cs" />
-    <Compile Include="Pairlist.cs" />
-    <Compile Include="RawMatrix.cs" />
-    <Compile Include="NumericMatrix.cs" />
-    <Compile Include="IntegerMatrix.cs" />
-    <Compile Include="Matrix.cs" />
-    <Compile Include="InternalString.cs" />
-    <Compile Include="Internals\SEXPREC_HEADER.cs" />
-    <Compile Include="RawVector.cs" />
-    <Compile Include="Internals\ParseStatus.cs" />
-    <Compile Include="NumericVector.cs" />
-    <Compile Include="IntegerVector.cs" />
-    <Compile Include="Internals\VECTOR_SEXPREC.cs" />
-    <Compile Include="ParseException.cs" />
-    <Compile Include="ProtectedPointer.cs" />
-    <Compile Include="REngineExtension.cs" />
-    <Compile Include="StartupParameter.cs" />
-    <Compile Include="Symbol.cs" />
-    <Compile Include="SymbolicExpression.cs" />
-    <Compile Include="Internals\SEXPREC.cs" />
-    <Compile Include="Internals\SymbolicExpressionType.cs" />
-    <Compile Include="Internals\sxpinfo.cs" />
-    <Compile Include="Properties\AssemblyInfo.cs" />
-    <Compile Include="REngine.cs" />
-    <Compile Include="SymbolicExpressionExtension.cs" />
-    <Compile Include="Utilities\ArrayConverter.cs" />
-    <Compile Include="Utilities\REngineExtensionsAdvanced.cs" />
-    <Compile Include="Utilities\RTypesUtil.cs" />
-    <Compile Include="Vector.cs" />
-    <Compile Include="LogicalVector.cs" />
-    <Compile Include="CharacterVector.cs" />
-  </ItemGroup>
-  <ItemGroup>
-    <ProjectReference Include="..\..\dynamic-interop-dll\DynamicInterop\DynamicInterop.csproj">
-      <Project>{37e8df32-0d37-418e-b976-10f4b36a0073}</Project>
-      <Name>DynamicInterop</Name>
-    </ProjectReference>
-    <ProjectReference Include="..\RDotNet.NativeLibrary\RDotNet.NativeLibrary.csproj">
-      <Project>{2A089A59-0F22-4484-B442-0FE8BDA10879}</Project>
-      <Name>RDotNet.NativeLibrary</Name>
-    </ProjectReference>
-  </ItemGroup>
-  <Import Project="$(MSBuildBinPath)\Microsoft.CSharp.targets" />
-  <PropertyGroup>
-    <PreBuildEvent>
-    </PreBuildEvent>
-  </PropertyGroup>
-  <!-- To modify your build process, add your task inside one of the targets below and uncomment it. 
-       Other similar extension points exist, see Microsoft.Common.targets.
-  <Target Name="BeforeBuild">
-  </Target>
-  <Target Name="AfterBuild">
-  </Target>
-  -->
-  <Choose>
-    <When Condition="($(TargetFrameworkIdentifier) == 'WindowsPhoneApp') Or ($(TargetFrameworkIdentifier) == '.NETFramework' And ($(TargetFrameworkVersion) == 'v4.5.1' Or $(TargetFrameworkVersion) == 'v4.5.2' Or $(TargetFrameworkVersion) == 'v4.5.3' Or $(TargetFrameworkVersion) == 'v4.6' Or $(TargetFrameworkVersion) == 'v4.6.1' Or $(TargetFrameworkVersion) == 'v4.6.2' Or $(TargetFrameworkVersion) == 'v4.6.3' Or $(TargetFrameworkVersion) == 'v4.7')) Or ($(TargetFrameworkIdentifier) == '.NETCore' And $(TargetFrameworkVersion) == 'v5.0') Or ($(TargetFrameworkIdentifier) == '.NETStandard' And ($(TargetFrameworkVersion) == 'v1.2' Or $(TargetFrameworkVersion) == 'v1.3' Or $(TargetFrameworkVersion) == 'v1.4' Or $(TargetFrameworkVersion) == 'v1.5' Or $(TargetFrameworkVersion) == 'v1.6' Or $(TargetFrameworkVersion) == 'v2.0')) Or ($(TargetFrameworkIdentifier) == '.NETCoreApp' And ($(TargetFrameworkVersion) == 'v1.0' Or $(TargetFrameworkVersion) == 'v1.1' Or $(TargetFrameworkVersion) == 'v2.0')) Or ($(TargetFrameworkIdentifier) == 'MonoAndroid' And ($(TargetFrameworkVersion) == 'v7.0' Or $(TargetFrameworkVersion) == 'v7.1')) Or ($(TargetFrameworkIdentifier) == 'MonoTouch') Or ($(TargetFrameworkIdentifier) == 'Xamarin.tvOS') Or ($(TargetFrameworkIdentifier) == 'Xamarin.watchOS') Or ($(TargetFrameworkIdentifier) == 'Xamarin.iOS') Or ($(TargetFrameworkIdentifier) == 'Xamarin.Mac')">
-      <ItemGroup>
-        <Reference Include="DynamicInterop">
-          <HintPath>..\..\dynamic-interop-dll\DynamicInterop\bin\Debug\DynamicInterop.dll</HintPath>
-          <Private>True</Private>
-          <Paket>True</Paket>
-        </Reference>
-      </ItemGroup>
-    </When>
-  </Choose>
-=======
-﻿<?xml version="1.0" encoding="utf-8"?>
-<Project Sdk="Microsoft.NET.Sdk" xmlns="http://schemas.microsoft.com/developer/msbuild/2003">
-  <PropertyGroup>
-    <Configuration Condition=" '$(Configuration)' == '' ">Debug</Configuration>
-    <Platform Condition=" '$(Platform)' == '' ">AnyCPU</Platform>
-    <ProjectGuid>{0923E1A0-2032-4997-AB73-49E42C4034A9}</ProjectGuid>
-    <OutputType>Library</OutputType>
-    <TargetFramework>netstandard2.0</TargetFramework>
-    <!-- <Product>R.NET</Product> -->
-    <!-- See for pkg tags: https://docs.microsoft.com/en-us/dotnet/core/tools/csproj#nuget-metadata-properties -->
-    <Version>1.8.0</Version>
-    <Copyright>(c) 2014-2018 Jean-Michel Perraud; (c) 2013 Kosei, evolvedmicrobe</Copyright>
-    <Description>A .NET interoperability library to access the R statistical language runtime from .NET languages. The library is designed for fast data exchange, in process.</Description>
-    <Authors>Jean-Michel Perraud, Daniel Collins, Kosei, evolvedmicrobe</Authors>
-    <PackageId>R.NET</PackageId>
-    <Title>R.NET: Access R from .NET in process</Title>
-    <PackageLicenseUrl>https://github.com/jmp75/rdotnet/blob/refactor/xunit/License.txt</PackageLicenseUrl>
-    <RepositoryUrl>https://github.com/jmp75/rdotnet</RepositoryUrl>
-    <PackageProjectUrl>https://github.com/jmp75/rdotnet</PackageProjectUrl>
-    <PackageReleaseNotes>Migration to .NET Standard 2.0</PackageReleaseNotes>
-    <PackageTags>interop R statistical language</PackageTags>
-  </PropertyGroup>
-  <PropertyGroup>
-    <DocumentationFile>bin\$(Configuration)\netstandard2.0\RDotNet.xml</DocumentationFile>
-  </PropertyGroup>
-  <!-- <ItemGroup>
-    <Reference Include="System" />
-    <Reference Include="System.Core" />
-    <Reference Include="System.Numerics" />
-    <Reference Include="System.Xml.Linq" />
-    <Reference Include="System.Data.DataSetExtensions" />
-    <Reference Include="Microsoft.CSharp" />
-    <Reference Include="System.Data" />
-    <Reference Include="System.Xml" />
-  </ItemGroup> -->
-  <ItemGroup>
-    <Folder Include="Devices\" />
-    <Folder Include="Diagnostics\" />
-    <Folder Include="Dynamic\" />
-    <Folder Include="Internals\" />
-    <Folder Include="NativeLibrary\" />
-    <Folder Include="Utilities\" />
-  </ItemGroup>
-  <ItemGroup>
-    <PackageReference Include="DynamicInterop" Version="0.9.1" />
-    <PackageReference Include="Microsoft.Win32.Registry" Version="4.4.0" />
-    <PackageReference Include="System.Security.Permissions" Version="4.4.1" />
-    <PackageReference Include="Microsoft.CSharp" Version="4.4.1" />
-  </ItemGroup>
-  <!-- <Import Project="..\..\.paket\Paket.Restore.targets" /> -->
->>>>>>> 6444a360
+﻿<?xml version="1.0" encoding="utf-8"?>
+<Project Sdk="Microsoft.NET.Sdk" xmlns="http://schemas.microsoft.com/developer/msbuild/2003">
+  <PropertyGroup>
+    <Configuration Condition=" '$(Configuration)' == '' ">Debug</Configuration>
+    <Platform Condition=" '$(Platform)' == '' ">AnyCPU</Platform>
+    <ProjectGuid>{0923E1A0-2032-4997-AB73-49E42C4034A9}</ProjectGuid>
+    <OutputType>Library</OutputType>
+    <TargetFramework>netstandard2.0</TargetFramework>
+    <!-- <Product>R.NET</Product> -->
+    <!-- See for pkg tags: https://docs.microsoft.com/en-us/dotnet/core/tools/csproj#nuget-metadata-properties -->
+    <Version>1.8.0</Version>
+    <Copyright>(c) 2014-2018 Jean-Michel Perraud; (c) 2013 Kosei, evolvedmicrobe</Copyright>
+    <Description>A .NET interoperability library to access the R statistical language runtime from .NET languages. The library is designed for fast data exchange, in process.</Description>
+    <Authors>Jean-Michel Perraud, Daniel Collins, Kosei, evolvedmicrobe</Authors>
+    <PackageId>R.NET</PackageId>
+    <Title>R.NET: Access R from .NET in process</Title>
+    <PackageLicenseUrl>https://github.com/jmp75/rdotnet/blob/refactor/xunit/License.txt</PackageLicenseUrl>
+    <RepositoryUrl>https://github.com/jmp75/rdotnet</RepositoryUrl>
+    <PackageProjectUrl>https://github.com/jmp75/rdotnet</PackageProjectUrl>
+    <PackageReleaseNotes>Migration to .NET Standard 2.0</PackageReleaseNotes>
+    <PackageTags>interop R statistical language</PackageTags>
+  </PropertyGroup>
+  <PropertyGroup>
+    <DocumentationFile>bin\$(Configuration)\netstandard2.0\RDotNet.xml</DocumentationFile>
+  </PropertyGroup>
+  <!-- <ItemGroup>
+    <Reference Include="System" />
+    <Reference Include="System.Core" />
+    <Reference Include="System.Numerics" />
+    <Reference Include="System.Xml.Linq" />
+    <Reference Include="System.Data.DataSetExtensions" />
+    <Reference Include="Microsoft.CSharp" />
+    <Reference Include="System.Data" />
+    <Reference Include="System.Xml" />
+  </ItemGroup> -->
+  <ItemGroup>
+    <Folder Include="Devices\" />
+    <Folder Include="Diagnostics\" />
+    <Folder Include="Dynamic\" />
+    <Folder Include="Internals\" />
+    <Folder Include="NativeLibrary\" />
+    <Folder Include="Utilities\" />
+  </ItemGroup>
+  <ItemGroup>
+    <PackageReference Include="DynamicInterop" Version="0.9.1" />
+    <PackageReference Include="Microsoft.Win32.Registry" Version="4.4.0" />
+    <PackageReference Include="System.Security.Permissions" Version="4.4.1" />
+    <PackageReference Include="Microsoft.CSharp" Version="4.4.1" />
+  </ItemGroup>
+  <!-- <Import Project="..\..\.paket\Paket.Restore.targets" /> -->
 </Project>