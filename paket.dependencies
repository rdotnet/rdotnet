--- conflicted
+++ resolved
@@ -1,19 +1,11 @@
 source https://www.nuget.org/api/v2
 
-<<<<<<< HEAD
-nuget DynamicInterop
-nuget NUnit
-nuget FAKE
-nuget NUnit.Runners
-nuget NuGet.CommandLine
-nuget Microsoft.Win32.Registry 
-nuget System.Security.Permissions
-nuget Microsoft.NET.Test.Sdk
-nuget Microsoft.CSharp
-=======
 nuget DynamicInterop == 0.8.1
 nuget FAKE == 4.64.17
 nuget NUnit == 2.7.0 
 nuget NUnit.Runners == 2.7.0
 nuget NuGet.CommandLine
->>>>>>> 2374d30a
+nuget Microsoft.Win32.Registry 
+nuget System.Security.Permissions
+nuget Microsoft.NET.Test.Sdk
+nuget Microsoft.CSharp