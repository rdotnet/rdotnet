﻿using System.Reflection;

// DllVersion information for an assembly consists of the following four values:
//
//      Major DllVersion
//      Minor DllVersion
//      Build Number
//      Revision
//
// You can specify all the values or you can default the Build and Revision Numbers
// by using the '*' as shown below:
// [assembly: AssemblyVersion("1.0.*")]
<<<<<<< HEAD
[assembly: AssemblyVersion("1.5.16.*")]
[assembly: AssemblyInformationalVersion("1.5.16")]
=======
[assembly: AssemblyVersion("1.5.17.*")]
[assembly: AssemblyInformationalVersion("1.5.17")]
>>>>>>> 6d0fd8b2
<|MERGE_RESOLUTION|>--- conflicted
+++ resolved
@@ -1,19 +1,14 @@
-﻿using System.Reflection;
-
-// DllVersion information for an assembly consists of the following four values:
-//
-//      Major DllVersion
-//      Minor DllVersion
-//      Build Number
-//      Revision
-//
-// You can specify all the values or you can default the Build and Revision Numbers
-// by using the '*' as shown below:
-// [assembly: AssemblyVersion("1.0.*")]
-<<<<<<< HEAD
-[assembly: AssemblyVersion("1.5.16.*")]
-[assembly: AssemblyInformationalVersion("1.5.16")]
-=======
-[assembly: AssemblyVersion("1.5.17.*")]
-[assembly: AssemblyInformationalVersion("1.5.17")]
->>>>>>> 6d0fd8b2
+﻿using System.Reflection;
+
+// DllVersion information for an assembly consists of the following four values:
+//
+//      Major DllVersion
+//      Minor DllVersion
+//      Build Number
+//      Revision
+//
+// You can specify all the values or you can default the Build and Revision Numbers
+// by using the '*' as shown below:
+// [assembly: AssemblyVersion("1.0.*")]
+[assembly: AssemblyVersion("1.5.17.*")]
+[assembly: AssemblyInformationalVersion("1.5.17")]