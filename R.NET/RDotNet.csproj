--- conflicted
+++ resolved
@@ -1,57 +1,48 @@
-<<<<<<< HEAD
-﻿<Project Sdk="Microsoft.NET.Sdk" xmlns="http://schemas.microsoft.com/developer/msbuild/2003">
-=======
-﻿<?xml version="1.0" encoding="utf-8"?>
-<Project Sdk="Microsoft.NET.Sdk" xmlns="http://schemas.microsoft.com/developer/msbuild/2003">
->>>>>>> b755761b
-  <PropertyGroup>
-    <Configuration Condition=" '$(Configuration)' == '' ">Debug</Configuration>
-    <Platform Condition=" '$(Platform)' == '' ">AnyCPU</Platform>
-    <ProjectGuid>{0923E1A0-2032-4997-AB73-49E42C4034A9}</ProjectGuid>
-    <OutputType>Library</OutputType>
-<<<<<<< HEAD
-    <TargetFramework>netstandard2.0</TargetFramework>
-
-=======
-    <TargetFramework>netstandard2.0</TargetFramework>
-    <Version>1.7.1</Version>
-    <Copyright>(c) 2014-2018 Jean-Michel Perraud; (c) 2013 Kosei, evolvedmicrobe</Copyright>
-    <!-- <Description>Description</Description>
-    <Product>Product</Product>
-    <Company />
-    <Authors>Jean-Michel Perraud, Kosei, evolvedmicrobe</Authors>
-    <PackageId>DynamicInterop</PackageId> -->
-    <RepositoryUrl>https://github.com/jmp75/rdotnet</RepositoryUrl>
-    <!-- <PackageProjectUrl>https://github.com/jmp75/rdotnet</PackageProjectUrl>
-    <PackageReleaseNotes>Migration to .NET Standard 2.0</PackageReleaseNotes> -->
-  </PropertyGroup>
-  <!-- <ItemGroup>
-    <Reference Include="System" />
-    <Reference Include="System.Core" />
-    <Reference Include="System.Numerics" />
-    <Reference Include="System.Xml.Linq" />
-    <Reference Include="System.Data.DataSetExtensions" />
-    <Reference Include="Microsoft.CSharp" />
-    <Reference Include="System.Data" />
-    <Reference Include="System.Xml" />
-  </ItemGroup> -->
-  <ItemGroup>
-    <Folder Include="Devices\" />
-    <Folder Include="Diagnostics\" />
-    <Folder Include="Dynamic\" />
-    <Folder Include="Internals\" />
-    <Folder Include="Utilities\" />
-  </ItemGroup>
-  <ItemGroup>
-    <ProjectReference Include="..\RDotNet.NativeLibrary\RDotNet.NativeLibrary.csproj">
-    </ProjectReference>
-  </ItemGroup>
-  <ItemGroup>
-    <PackageReference Include="DynamicInterop" Version="0.8.1" />
-    <PackageReference Include="Microsoft.Win32.Registry" Version="4.4.0" />
-    <PackageReference Include="System.Security.Permissions" Version="4.4.1" />
-    <PackageReference Include="Microsoft.CSharp" Version="4.4.1" />
-  </ItemGroup>
-  <Import Project="..\.paket\Paket.Restore.targets" />
-</Project>
->>>>>>> b755761b
+﻿<?xml version="1.0" encoding="utf-8"?>
+<Project Sdk="Microsoft.NET.Sdk" xmlns="http://schemas.microsoft.com/developer/msbuild/2003">
+  <PropertyGroup>
+    <Configuration Condition=" '$(Configuration)' == '' ">Debug</Configuration>
+    <Platform Condition=" '$(Platform)' == '' ">AnyCPU</Platform>
+    <ProjectGuid>{0923E1A0-2032-4997-AB73-49E42C4034A9}</ProjectGuid>
+    <OutputType>Library</OutputType>
+    <TargetFramework>netstandard2.0</TargetFramework>
+    <Version>1.7.1</Version>
+    <Copyright>(c) 2014-2018 Jean-Michel Perraud; (c) 2013 Kosei, evolvedmicrobe</Copyright>
+    <!-- <Description>Description</Description>
+    <Product>Product</Product>
+    <Company />
+    <Authors>Jean-Michel Perraud, Kosei, evolvedmicrobe</Authors>
+    <PackageId>DynamicInterop</PackageId> -->
+    <RepositoryUrl>https://github.com/jmp75/rdotnet</RepositoryUrl>
+    <!-- <PackageProjectUrl>https://github.com/jmp75/rdotnet</PackageProjectUrl>
+    <PackageReleaseNotes>Migration to .NET Standard 2.0</PackageReleaseNotes> -->
+  </PropertyGroup>
+  <!-- <ItemGroup>
+    <Reference Include="System" />
+    <Reference Include="System.Core" />
+    <Reference Include="System.Numerics" />
+    <Reference Include="System.Xml.Linq" />
+    <Reference Include="System.Data.DataSetExtensions" />
+    <Reference Include="Microsoft.CSharp" />
+    <Reference Include="System.Data" />
+    <Reference Include="System.Xml" />
+  </ItemGroup> -->
+  <ItemGroup>
+    <Folder Include="Devices\" />
+    <Folder Include="Diagnostics\" />
+    <Folder Include="Dynamic\" />
+    <Folder Include="Internals\" />
+    <Folder Include="Utilities\" />
+  </ItemGroup>
+  <ItemGroup>
+    <ProjectReference Include="..\RDotNet.NativeLibrary\RDotNet.NativeLibrary.csproj">
+    </ProjectReference>
+  </ItemGroup>
+  <ItemGroup>
+    <PackageReference Include="DynamicInterop" Version="0.8.1" />
+    <PackageReference Include="Microsoft.Win32.Registry" Version="4.4.0" />
+    <PackageReference Include="System.Security.Permissions" Version="4.4.1" />
+    <PackageReference Include="Microsoft.CSharp" Version="4.4.1" />
+  </ItemGroup>
+  <Import Project="..\.paket\Paket.Restore.targets" />
+</Project>