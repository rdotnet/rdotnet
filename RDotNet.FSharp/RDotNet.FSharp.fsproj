--- conflicted
+++ resolved
@@ -1,109 +1,104 @@
-﻿<?xml version="1.0" encoding="utf-8"?>
-<Project ToolsVersion="4.0" DefaultTargets="Build" xmlns="http://schemas.microsoft.com/developer/msbuild/2003">
-  <Import Project="$(MSBuildExtensionsPath)\$(MSBuildToolsVersion)\Microsoft.Common.props" Condition="Exists('$(MSBuildExtensionsPath)\$(MSBuildToolsVersion)\Microsoft.Common.props')" />
-  <PropertyGroup>
-    <Configuration Condition=" '$(Configuration)' == '' ">Debug</Configuration>
-    <Platform Condition=" '$(Platform)' == '' ">AnyCPU</Platform>
-    <SchemaVersion>2.0</SchemaVersion>
-    <ProjectGuid>fe745bfd-793d-4b05-b0ee-bea4d5e3c0a6</ProjectGuid>
-    <OutputType>Library</OutputType>
-    <RootNamespace>RDotNet.FSharp</RootNamespace>
-    <AssemblyName>RDotNet.FSharp</AssemblyName>
-<<<<<<< HEAD
-    <TargetFrameworkVersion>v4.6.2</TargetFrameworkVersion>
-=======
-    <TargetFramework>netstandard2.0</TargetFramework>
->>>>>>> b755761b
-    <Name>RDotNet.FSharp</Name>
-    <TargetFSharpCoreVersion>4.3.0.0</TargetFSharpCoreVersion>
-    <SolutionDir Condition="$(SolutionDir) == '' Or $(SolutionDir) == '*Undefined*'">..\</SolutionDir>
-    <RestorePackages>true</RestorePackages>
-    <TargetFrameworkProfile />
-  </PropertyGroup>
-  <PropertyGroup Condition=" '$(Configuration)|$(Platform)' == 'Debug|AnyCPU' ">
-    <DebugSymbols>true</DebugSymbols>
-    <DebugType>full</DebugType>
-    <Optimize>false</Optimize>
-    <Tailcalls>false</Tailcalls>
-    <OutputPath>bin\Debug\</OutputPath>
-    <DefineConstants>DEBUG;TRACE</DefineConstants>
-    <WarningLevel>0</WarningLevel>
-    <DocumentationFile>bin\Debug\RDotNet.FSharp.XML</DocumentationFile>
-  </PropertyGroup>
-  <PropertyGroup Condition=" '$(Configuration)|$(Platform)' == 'Release|AnyCPU' ">
-    <DebugType>pdbonly</DebugType>
-    <Optimize>true</Optimize>
-    <Tailcalls>true</Tailcalls>
-    <OutputPath>bin\Release\</OutputPath>
-    <DefineConstants>TRACE</DefineConstants>
-    <WarningLevel>3</WarningLevel>
-    <DocumentationFile>bin\Release\RDotNet.FSharp.XML</DocumentationFile>
-  </PropertyGroup>
-  <PropertyGroup>
-    <MinimumVisualStudioVersion Condition="'$(MinimumVisualStudioVersion)' == ''">11</MinimumVisualStudioVersion>
-  </PropertyGroup>
-  <Choose>
-    <When Condition="'$(VisualStudioVersion)' == '11.0'">
-      <PropertyGroup>
-        <FSharpTargetsPath>$(MSBuildExtensionsPath32)\..\Microsoft SDKs\F#\3.0\Framework\v4.0\Microsoft.FSharp.Targets</FSharpTargetsPath>
-      </PropertyGroup>
-    </When>
-    <Otherwise>
-      <PropertyGroup>
-        <FSharpTargetsPath>$(MSBuildExtensionsPath32)\Microsoft\VisualStudio\v$(VisualStudioVersion)\FSharp\Microsoft.FSharp.Targets</FSharpTargetsPath>
-      </PropertyGroup>
-    </Otherwise>
-  </Choose>
-  <Import Project="$(FSharpTargetsPath)" Condition="Exists('$(FSharpTargetsPath)')" />
-  <ItemGroup>
-    <Compile Include="AssemblyInfo.fs" />
-    <Compile Include="RuntimeHelper.fs" />
-    <Compile Include="ActivePatterns.fsi" />
-    <Compile Include="ActivePatterns.fs" />
-    <Compile Include="Vector.fsi" />
-    <Compile Include="Vector.fs" />
-    <Compile Include="Matrix.fsi" />
-    <Compile Include="Matrix.fs" />
-    <None Include="RDotNet.FSharp.fsx">
-      <CopyToOutputDirectory>PreserveNewest</CopyToOutputDirectory>
-    </None>
-    <Compile Include="VersionInfo.fs" />
-  </ItemGroup>
-  <ItemGroup>
-    <Reference Include="FSharp.Core, Version=$(TargetFSharpCoreVersion), Culture=neutral, PublicKeyToken=b03f5f7f11d50a3a">
-      <Private>True</Private>
-    </Reference>
-    <Reference Include="mscorlib" />
-    <Reference Include="System" />
-    <Reference Include="System.Core" />
-    <Reference Include="System.Numerics" />
-    <ProjectReference Include="..\R.NET\RDotNet.csproj">
-      <Name>RDotNet</Name>
-      <Project>{0923e1a0-2032-4997-ab73-49e42c4034a9}</Project>
-      <Private>True</Private>
-    </ProjectReference>
-    <ProjectReference Include="..\RDotNet.NativeLibrary\RDotNet.NativeLibrary.csproj">
-      <Name>RDotNet.NativeLibrary</Name>
-      <Project>{2a089a59-0f22-4484-b442-0fe8bda10879}</Project>
-      <Private>True</Private>
-    </ProjectReference>
-  </ItemGroup>
-  <!-- To modify your build process, add your task inside one of the targets below and uncomment it. 
-       Other similar extension points exist, see Microsoft.Common.targets.
-  <Target Name="BeforeBuild">
-  </Target>
-  <Target Name="AfterBuild">
-  </Target>
-  -->
-  <Choose>
-    <When Condition="($(TargetFrameworkIdentifier) == 'WindowsPhoneApp') Or ($(TargetFrameworkIdentifier) == 'MonoAndroid' And ($(TargetFrameworkVersion) == 'v7.0' Or $(TargetFrameworkVersion) == 'v7.1' Or $(TargetFrameworkVersion) == 'v8.0')) Or ($(TargetFrameworkIdentifier) == 'MonoTouch') Or ($(TargetFrameworkIdentifier) == '.NETFramework' And ($(TargetFrameworkVersion) == 'v4.5.1' Or $(TargetFrameworkVersion) == 'v4.5.2' Or $(TargetFrameworkVersion) == 'v4.5.3' Or $(TargetFrameworkVersion) == 'v4.6' Or $(TargetFrameworkVersion) == 'v4.6.1' Or $(TargetFrameworkVersion) == 'v4.6.2' Or $(TargetFrameworkVersion) == 'v4.6.3' Or $(TargetFrameworkVersion) == 'v4.7' Or $(TargetFrameworkVersion) == 'v4.7.1')) Or ($(TargetFrameworkIdentifier) == '.NETCoreApp' And ($(TargetFrameworkVersion) == 'v1.0' Or $(TargetFrameworkVersion) == 'v1.1' Or $(TargetFrameworkVersion) == 'v2.0')) Or ($(TargetFrameworkIdentifier) == '.NETStandard' And ($(TargetFrameworkVersion) == 'v1.2' Or $(TargetFrameworkVersion) == 'v1.3' Or $(TargetFrameworkVersion) == 'v1.4' Or $(TargetFrameworkVersion) == 'v1.5' Or $(TargetFrameworkVersion) == 'v1.6' Or $(TargetFrameworkVersion) == 'v2.0')) Or ($(TargetFrameworkIdentifier) == '.NETCore' And $(TargetFrameworkVersion) == 'v5.0') Or ($(TargetFrameworkIdentifier) == 'Xamarin.iOS') Or ($(TargetFrameworkIdentifier) == 'Xamarin.Mac') Or ($(TargetFrameworkIdentifier) == 'Xamarin.tvOS') Or ($(TargetFrameworkIdentifier) == 'Xamarin.watchOS')">
-      <ItemGroup>
-        <Reference Include="DynamicInterop">
-          <HintPath>..\packages\DynamicInterop\lib\netstandard1.2\DynamicInterop.dll</HintPath>
-          <Private>True</Private>
-          <Paket>True</Paket>
-        </Reference>
-      </ItemGroup>
-    </When>
-  </Choose>
+﻿<?xml version="1.0" encoding="utf-8"?>
+<Project ToolsVersion="4.0" DefaultTargets="Build" xmlns="http://schemas.microsoft.com/developer/msbuild/2003">
+  <Import Project="$(MSBuildExtensionsPath)\$(MSBuildToolsVersion)\Microsoft.Common.props" Condition="Exists('$(MSBuildExtensionsPath)\$(MSBuildToolsVersion)\Microsoft.Common.props')" />
+  <PropertyGroup>
+    <Configuration Condition=" '$(Configuration)' == '' ">Debug</Configuration>
+    <Platform Condition=" '$(Platform)' == '' ">AnyCPU</Platform>
+    <SchemaVersion>2.0</SchemaVersion>
+    <ProjectGuid>fe745bfd-793d-4b05-b0ee-bea4d5e3c0a6</ProjectGuid>
+    <OutputType>Library</OutputType>
+    <RootNamespace>RDotNet.FSharp</RootNamespace>
+    <AssemblyName>RDotNet.FSharp</AssemblyName>
+    <TargetFramework>netstandard2.0</TargetFramework>
+    <Name>RDotNet.FSharp</Name>
+    <TargetFSharpCoreVersion>4.3.0.0</TargetFSharpCoreVersion>
+    <SolutionDir Condition="$(SolutionDir) == '' Or $(SolutionDir) == '*Undefined*'">..\</SolutionDir>
+    <RestorePackages>true</RestorePackages>
+  </PropertyGroup>
+  <PropertyGroup Condition=" '$(Configuration)|$(Platform)' == 'Debug|AnyCPU' ">
+    <DebugSymbols>true</DebugSymbols>
+    <DebugType>full</DebugType>
+    <Optimize>false</Optimize>
+    <Tailcalls>false</Tailcalls>
+    <OutputPath>bin\Debug\</OutputPath>
+    <DefineConstants>DEBUG;TRACE</DefineConstants>
+    <WarningLevel>0</WarningLevel>
+    <DocumentationFile>bin\Debug\RDotNet.FSharp.XML</DocumentationFile>
+  </PropertyGroup>
+  <PropertyGroup Condition=" '$(Configuration)|$(Platform)' == 'Release|AnyCPU' ">
+    <DebugType>pdbonly</DebugType>
+    <Optimize>true</Optimize>
+    <Tailcalls>true</Tailcalls>
+    <OutputPath>bin\Release\</OutputPath>
+    <DefineConstants>TRACE</DefineConstants>
+    <WarningLevel>3</WarningLevel>
+    <DocumentationFile>bin\Release\RDotNet.FSharp.XML</DocumentationFile>
+  </PropertyGroup>
+  <PropertyGroup>
+    <MinimumVisualStudioVersion Condition="'$(MinimumVisualStudioVersion)' == ''">11</MinimumVisualStudioVersion>
+  </PropertyGroup>
+  <Choose>
+    <When Condition="'$(VisualStudioVersion)' == '11.0'">
+      <PropertyGroup>
+        <FSharpTargetsPath>$(MSBuildExtensionsPath32)\..\Microsoft SDKs\F#\3.0\Framework\v4.0\Microsoft.FSharp.Targets</FSharpTargetsPath>
+      </PropertyGroup>
+    </When>
+    <Otherwise>
+      <PropertyGroup>
+        <FSharpTargetsPath>$(MSBuildExtensionsPath32)\Microsoft\VisualStudio\v$(VisualStudioVersion)\FSharp\Microsoft.FSharp.Targets</FSharpTargetsPath>
+      </PropertyGroup>
+    </Otherwise>
+  </Choose>
+  <Import Project="$(FSharpTargetsPath)" Condition="Exists('$(FSharpTargetsPath)')" />
+  <ItemGroup>
+    <Compile Include="AssemblyInfo.fs" />
+    <Compile Include="RuntimeHelper.fs" />
+    <Compile Include="ActivePatterns.fsi" />
+    <Compile Include="ActivePatterns.fs" />
+    <Compile Include="Vector.fsi" />
+    <Compile Include="Vector.fs" />
+    <Compile Include="Matrix.fsi" />
+    <Compile Include="Matrix.fs" />
+    <None Include="RDotNet.FSharp.fsx">
+      <CopyToOutputDirectory>PreserveNewest</CopyToOutputDirectory>
+    </None>
+    <Compile Include="VersionInfo.fs" />
+  </ItemGroup>
+  <ItemGroup>
+    <Reference Include="FSharp.Core, Version=$(TargetFSharpCoreVersion), Culture=neutral, PublicKeyToken=b03f5f7f11d50a3a">
+      <Private>True</Private>
+    </Reference>
+    <Reference Include="mscorlib" />
+    <Reference Include="System" />
+    <Reference Include="System.Core" />
+    <Reference Include="System.Numerics" />
+    <ProjectReference Include="..\R.NET\RDotNet.csproj">
+      <Name>RDotNet</Name>
+      <Project>{0923e1a0-2032-4997-ab73-49e42c4034a9}</Project>
+      <Private>True</Private>
+    </ProjectReference>
+    <ProjectReference Include="..\RDotNet.NativeLibrary\RDotNet.NativeLibrary.csproj">
+      <Name>RDotNet.NativeLibrary</Name>
+      <Project>{2a089a59-0f22-4484-b442-0fe8bda10879}</Project>
+      <Private>True</Private>
+    </ProjectReference>
+  </ItemGroup>
+  <!-- To modify your build process, add your task inside one of the targets below and uncomment it. 
+       Other similar extension points exist, see Microsoft.Common.targets.
+  <Target Name="BeforeBuild">
+  </Target>
+  <Target Name="AfterBuild">
+  </Target>
+  -->
+  <Choose>
+    <When Condition="($(TargetFrameworkIdentifier) == 'WindowsPhoneApp') Or ($(TargetFrameworkIdentifier) == 'MonoAndroid' And ($(TargetFrameworkVersion) == 'v7.0' Or $(TargetFrameworkVersion) == 'v7.1' Or $(TargetFrameworkVersion) == 'v8.0')) Or ($(TargetFrameworkIdentifier) == 'MonoTouch') Or ($(TargetFrameworkIdentifier) == '.NETFramework' And ($(TargetFrameworkVersion) == 'v4.5.1' Or $(TargetFrameworkVersion) == 'v4.5.2' Or $(TargetFrameworkVersion) == 'v4.5.3' Or $(TargetFrameworkVersion) == 'v4.6' Or $(TargetFrameworkVersion) == 'v4.6.1' Or $(TargetFrameworkVersion) == 'v4.6.2' Or $(TargetFrameworkVersion) == 'v4.6.3' Or $(TargetFrameworkVersion) == 'v4.7' Or $(TargetFrameworkVersion) == 'v4.7.1')) Or ($(TargetFrameworkIdentifier) == '.NETCoreApp' And ($(TargetFrameworkVersion) == 'v1.0' Or $(TargetFrameworkVersion) == 'v1.1' Or $(TargetFrameworkVersion) == 'v2.0')) Or ($(TargetFrameworkIdentifier) == '.NETStandard' And ($(TargetFrameworkVersion) == 'v1.2' Or $(TargetFrameworkVersion) == 'v1.3' Or $(TargetFrameworkVersion) == 'v1.4' Or $(TargetFrameworkVersion) == 'v1.5' Or $(TargetFrameworkVersion) == 'v1.6' Or $(TargetFrameworkVersion) == 'v2.0')) Or ($(TargetFrameworkIdentifier) == '.NETCore' And $(TargetFrameworkVersion) == 'v5.0') Or ($(TargetFrameworkIdentifier) == 'Xamarin.iOS') Or ($(TargetFrameworkIdentifier) == 'Xamarin.Mac') Or ($(TargetFrameworkIdentifier) == 'Xamarin.tvOS') Or ($(TargetFrameworkIdentifier) == 'Xamarin.watchOS')">
+      <ItemGroup>
+        <Reference Include="DynamicInterop">
+          <HintPath>..\packages\DynamicInterop\lib\netstandard1.2\DynamicInterop.dll</HintPath>
+          <Private>True</Private>
+          <Paket>True</Paket>
+        </Reference>
+      </ItemGroup>
+    </When>
+  </Choose>
 </Project>