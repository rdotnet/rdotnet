﻿using RDotNet.Devices;
using RDotNet.Internals;
using RDotNet.NativeLibrary;
using System;
using System.Collections.Generic;
using System.IO;
using System.Linq;
using System.Runtime.InteropServices;
using System.Security.Permissions;
using System.Text;

namespace RDotNet
{
   /// <summary>
   /// REngine handles R environment through evaluation of R statement.
   /// </summary>
   /// <example>This example generates and outputs five random numbers from standard normal distribution.
   /// <code>
   /// Environment.SetEnvironmentVariable("PATH", @"C:\Program Files\R\R-2.12.0\bin\i386");
   /// using (REngine engine = REngine.CreateInstance("RDotNet"))
   /// {
   ///   engine.Initialize();
   ///	NumericVector random = engine.Evaluate("rnorm(5, 0, 1)").AsNumeric();
   ///	foreach (double r in random)
   ///	{
   ///		Console.Write(r + " ");
   ///	}
   /// }
   /// </code>
   /// </example>
   [SecurityPermission(SecurityAction.Demand, Flags = SecurityPermissionFlag.UnmanagedCode)]
   public class REngine : UnmanagedDll
   {
      private static readonly ICharacterDevice DefaultDevice = new ConsoleDevice();

      private readonly string id;
      private CharacterDeviceAdapter adapter;
      private bool isRunning;
      private StartupParameter parameter;
      private static bool environmentIsSet = false;
      private static REngine engine = null;

      /// <summary>
      /// Create a new REngine instance
      /// </summary>
      /// <param name="id">The identifier of this object</param>
      /// <param name="dll">The name of the file that is the shared R library, e.g. "R.dll"</param>
      protected REngine(string id, string dll)
         : base(dll)
      {
         this.id = id;
         this.isRunning = false;
         this.Disposed = false;
         this.EnableLock = true; // See https://rdotnet.codeplex.com/workitem/113; it seems wise to enable it by default.
      }

      /// <summary>
      /// Gets/sets whether the call to Preserve and Unpreserve on symbolic expressions 
      /// should be using a lock to prevent thread concurrency issues. Default is false;
      /// </summary>
      /// <remarks>Thanks to gchapman for proposing the fix. See https://rdotnet.codeplex.com/workitem/67 for details</remarks>
      public bool EnableLock { get; set; }

      /// <summary>
      /// Gets whether this instance is running.
      /// </summary>
      public bool IsRunning
      {
         get { return this.isRunning; }
      }

      /// <summary>
      /// Gets the version of R.DLL.
      /// </summary>
      public string DllVersion
      {
         get
         {
            // As R's version definitions are defined in #define preprocessor,
            // C# cannot access them dynamically.
            // But, on Win32 platform, we can get the version string via getDLLVersion function.
            if (Environment.OSVersion.Platform != PlatformID.Win32NT)
            {
               throw new NotImplementedException();
            }
            var getVersion = GetFunction<_getDLLVersion>("getDLLVersion");
            return Marshal.PtrToStringAnsi(getVersion());
         }
      }

      /// <summary>
      /// Gets the ID of this instance.
      /// </summary>
      public string ID
      {
         get { return this.id; }
      }

      /// <summary>
      /// Gets the global environment.
      /// </summary>
      public REnvironment GlobalEnvironment
      {
         get
         {
            CheckEngineIsRunning();
            return GetPredefinedSymbol("R_GlobalEnv").AsEnvironment();
         }
      }

      private void CheckEngineIsRunning()
      {
         if (!IsRunning)
         {
            throw new InvalidOperationException("This engine is not running. You may have forgotten to call Initialize");
         }
      }

      /// <summary>
      /// Gets the root environment.
      /// </summary>
      public REnvironment EmptyEnvironment
      {
         get
         {
            CheckEngineIsRunning();
            return GetPredefinedSymbol("R_EmptyEnv").AsEnvironment();
         }
      }

      /// <summary>
      /// Gets the base environment.
      /// </summary>
      public REnvironment BaseNamespace
      {
         get
         {
            CheckEngineIsRunning();
            return GetPredefinedSymbol("R_BaseNamespace").AsEnvironment();
         }
      }

      /// <summary>
      /// Gets the <c>NULL</c> value.
      /// </summary>
      public SymbolicExpression NilValue
      {
         get
         {
            CheckEngineIsRunning();
            return GetPredefinedSymbol("R_NilValue");
         }
      }

      /// <summary>
      /// Gets the unbound value.
      /// </summary>
      public SymbolicExpression UnboundValue
      {
         get
         {
            CheckEngineIsRunning();
            return GetPredefinedSymbol("R_UnboundValue");
         }
      }

<<<<<<< HEAD
=======
      private static bool environmentIsSet;
      private static REngine _engine;

>>>>>>> 2ec0e93e
      /// <summary>
      /// Gets the name of the R engine instance (singleton).
      /// </summary>
      public static string EngineName { get { return "R.NET"; } }

      /// <summary>
      /// Gets a reference to the R engine, creating and initializing it if necessary. In most cases users need not provide any parameter to this method.
      /// </summary>
      /// <param name="dll">The file name of the library to load, e.g. "R.dll" for Windows. You usually do not need need to provide this optional parameter</param>
      /// <param name="initialize">Initialize the R engine after its creation. Default is true</param>
      /// <param name="parameter">If 'initialize' is 'true', you can optionally specify the specific startup parameters for the R native engine</param>
      /// <param name="device">If 'initialize' is 'true', you can optionally specify a character device for the R engine to use</param>
      /// <returns>The engine.</returns>
      /// <example>
      /// <p>A minimalist approach is to just call GetInstance</p>
      /// <code>
      /// REngine.SetEnvironmentVariables();
      /// var engine = REngine.GetInstance();
      /// engine.Evaluate("letters[1:26]");
      /// </code>
      /// <p>In unusual circumstances you may need to elaborate on the initialization in a separate method call</p>
      /// <code>
      /// REngine.SetEnvironmentVariables(rPath=@"c:\my\peculiar\path\to\R\bin\x64");
      /// var engine = REngine.GetInstance(initialize=false);
      /// StartupParameter sParams=new StartupParameter(){NoRenviron=true;};
      /// ICharacterDevice device = new YourCustomDevice();
      /// engine.Initialize(parameter: sParams, device: device);
      /// engine.Evaluate("letters[1:26]");
      /// </code>
      /// </example>
      public static REngine GetInstance(string dll = null, bool initialize = true, StartupParameter parameter = null, ICharacterDevice device = null)
      {
         if (!environmentIsSet) // should there be a warning? and how?
            SetEnvironmentVariables();
         if (_engine == null)
         {
            _engine = CreateInstance(EngineName, dll);
             if (initialize)
             {
                 _engine.Initialize(parameter, device);
             }
         }
         if (_engine.Disposed)
            throw new InvalidOperationException("The single REngine instance has already been disposed of (i.e. shut down). Multiple engine restart is not possible.");
         return _engine;
      }

      /// <summary>
      /// Creates a new instance that handles R.DLL.
      /// </summary>
      /// <param name="id">ID.</param>
      /// <param name="dll">The file name of the library to load, e.g. "R.dll" for Windows. You should usually not provide this optional parameter</param>
      /// <returns>The engine.</returns>
      private static REngine CreateInstance(string id, string dll = null)
      {
         if (id == null)
         {
            throw new ArgumentNullException("id", "Empty ID is not allowed.");
         }
         if (id == string.Empty)
         {
            throw new ArgumentException("Empty ID is not allowed.", "id");
         }
         dll = ProcessRDllFileName(dll);
         var engine = new REngine(id, dll);
         return engine;
      }

      /// <summary>
      /// if the parameter is null or empty string, return the default names of the R shared library file depending on the platform
      /// </summary>
      /// <param name="dll">The name of the library provided, possibly null or empty</param>
      /// <returns>A candidate for the file name of the R shared library</returns>
      protected static string ProcessRDllFileName(string dll)
      {
          if (!string.IsNullOrEmpty(dll)) return dll;
          return NativeUtility.GetRLibraryFileName();
      }

      /// <summary>
      /// Perform the necessary setup for the PATH and R_HOME environment variables.
      /// </summary>
      /// <param name="rHome">The path for R_HOME. If null (default), the function checks the R_HOME environment variable. If none is set, 
      /// the function uses platform specific sensible default behaviors.</param>
      /// <remarks>
      /// This function has been designed to limit the tedium for users, while allowing custom settings for unusual installations.
      /// </remarks>
      public static void SetEnvironmentVariables(string rHome = null)
      {
         environmentIsSet = true;
         NativeUtility.SetEnvironmentVariables(rHome);
      }

      /// <summary>
      /// Set a global variable in native memory, of type int or compatible (e.g. uintptr_t)
      /// </summary>
      /// <param name="varname">variable name</param>
      /// <param name="value">Value.</param>
      /// <example>
      /// <code>
      /// SetDangerousInt32 ("R_CStackLimit", -1)
      /// </code></example>
      internal void SetDangerousInt32(string varname, int value)
      {
         var addr = this.DangerousGetHandle(varname);
         System.Runtime.InteropServices.Marshal.WriteInt32(addr, value);
      }

      /// <summary>
      /// Gets the value of a a global variable in native memory, of type int or compatible (e.g. uintptr_t)
      /// </summary>
      /// <param name="varname">variable name</param>
      /// <example>
      /// <code>
      /// int stackLimit = GetDangerousInt32 ("R_CStackLimit")
      /// </code></example>
      /// <returns>The value, as read by Marshal.ReadInt32</returns>
      internal int GetDangerousInt32(string varname)
      {
         var addr = this.DangerousGetHandle(varname);
         return System.Runtime.InteropServices.Marshal.ReadInt32(addr);
      }

      /// <summary>
      /// Gets the value of a character string
      /// </summary>
      /// <param name="varname">The variable name exported by the R dynamic library, e.g. R_ParseErrorMsg</param>
      /// <returns>The Unicode equivalent of the native ANSI string</returns>
      /// <example><code></code></example>
      public string GetDangerousChar(string varname)
      {
         var addr = this.DangerousGetHandle(varname);
         return Marshal.PtrToStringAnsi(addr);
      }

      /// <summary>
      /// Initialize this REngine object. Only the first call has an effect. Subsequent calls to this function are ignored.
      /// </summary>
      /// <param name="parameter">The optional startup parameters</param>
      /// <param name="device">The optional character device to use for the R engine</param>
      /// <param name="setupMainLoop">if true, call the functions to initialise the embedded R</param>
      public void Initialize(StartupParameter parameter = null, ICharacterDevice device = null, bool setupMainLoop = true)
      {
//         Console.WriteLine("REngine.Initialize start");
         if (this.isRunning)
            return;
//         Console.WriteLine("REngine.Initialize, after isRunning checked as false");
         this.parameter = parameter ?? new StartupParameter();
         this.adapter = new CharacterDeviceAdapter(device ?? DefaultDevice);
         // Disabling the stack checking here, to try to avoid the issue on Linux. 
         // The disabling used to be here around end Nov 2013. Was moved later in this 
         // function to cater for disabling on Windows, @ rev 305, however this may have 
         // re-broken on Linux. so we may need to call it twice.    
         SetCstackChecking();
//         Console.WriteLine("Initialize-SetCstackChecking; R_CStackLimit value is " + GetDangerousInt32("R_CStackLimit"));

         if (!setupMainLoop)
         {
            this.isRunning = true;
            return;
         }

         string[] R_argv = BuildRArgv(this.parameter);
         //string[] R_argv = new[]{"rdotnet_app",  "--interactive",  "--no-save",  "--no-restore-data",  "--max-ppsize=50000"};
         //rdotnet_app --quiet --interactive --no-save --no-restore-data --max-mem-size=18446744073709551615 --max-ppsize=50000  
         GetFunction<R_setStartTime>()();
         int R_argc = R_argv.Length;
//         Console.WriteLine("Initialize-R_setStartTime; R_CStackLimit value is " + GetDangerousInt32("R_CStackLimit"));

         if (NativeUtility.GetPlatform() == PlatformID.Win32NT)
         {
            // Attempted Fix for https://rdotnet.codeplex.com/workitem/110; not working
            // Tried to make sure that the command line options are taken into account. They are NOT effectively so via Rf_initialize_R only.
            // The problem is that cmdlineoptions assumes it is called by RGui.exe or RTerm.exe, and overrides R_HOME

            //   GetFunction<R_set_command_line_arguments>()(R_argc, R_argv);
            //   GetFunction<cmdlineoptions>()(R_argc, R_argv);
         }
         
         var status = GetFunction<Rf_initialize_R>()(R_argc, R_argv);
         if (status != 0)
            throw new Exception("A call to Rf_initialize_R returned a non-zero; status=" + status);
//         Console.WriteLine("Initialize-Rf_initialize_R; R_CStackLimit value is " + GetDangerousInt32("R_CStackLimit"));
         SetCstackChecking();

         // following in RInside: may not be needed.
         //GetFunction<R_ReplDLLinit> () ();
         //this.parameter.Interactive = true; 
         this.adapter.Install(this, this.parameter);
         //Console.WriteLine("Initialize-adapter installation; R_CStackLimit value is " + GetDangerousInt32("R_CStackLimit"));
         switch (NativeUtility.GetPlatform())
         {
            case PlatformID.Win32NT:
               GetFunction<R_SetParams_Windows>("R_SetParams")(ref this.parameter.start);
               break;

            case PlatformID.MacOSX:
            case PlatformID.Unix:
               GetFunction<R_SetParams_Unix>("R_SetParams")(ref this.parameter.start.Common);
               //Console.WriteLine("Initialize-R_SetParams_Unix; R_CStackLimit value is " + GetDangerousInt32("R_CStackLimit"));
               break;
         }
         GetFunction<setup_Rmainloop>()();
         //Console.WriteLine("Initialize-after setup_Rmainloop; R_CStackLimit value is " + GetDangerousInt32("R_CStackLimit"));
        
         // See comments in the first call to SetCstackChecking in this function as to why we (may) need it twice.
         SetCstackChecking();
         this.isRunning = true;

         //Console.WriteLine("Initialize-just before leaving; R_CStackLimit value is " + GetDangerousInt32("R_CStackLimit"));

         // Partial Workaround (hopefully temporary) for https://rdotnet.codeplex.com/workitem/110
         if (NativeUtility.GetPlatform() == PlatformID.Win32NT)
         {
            Evaluate( string.Format( "memory.limit({0})", (this.parameter.MaxMemorySize / 1048576UL)));
         }

      }

      void SetCstackChecking()
      {
         // Don't do any stack checking, see R Exts, '8.1.5 Threading issues', 
         // https://rdotnet.codeplex.com/discussions/462947
         // https://rdotnet.codeplex.com/workitem/115
         SetDangerousInt32("R_CStackLimit", -1);
         switch (NativeUtility.GetPlatform())
         {
         case PlatformID.MacOSX:
         case PlatformID.Unix:
            SetDangerousInt32("R_SignalHandlers", 0);
            // RInside does this for non-WIN32. 
            break;
         }
      }

      /// <summary>
      /// Creates the command line arguments corresponding to the specified startup parameters
      /// </summary>
      /// <param name="parameter"></param>
      /// <returns></returns>
      /// <remarks>While not obvious from the R documentation, it seems that command line arguments need to be passed 
      /// to get the startup parameters taken into account. Passing the StartupParameter to the API seems not to work as expected. 
      /// While this function may appear like an oddity to a reader, it proved necessary to the initialisation of the R engine 
      /// after much trial and error.</remarks>
      public static string[] BuildRArgv(StartupParameter parameter)
      {
         var platform = NativeUtility.GetPlatform();
         var argv = new List<string>();
         argv.Add("rdotnet_app");
         // Not sure whether I should add no-readline
         //[MarshalAs(UnmanagedType.Bool)]
         //public bool R_Quiet;
         if (parameter.Quiet && !parameter.Interactive) argv.Add("--quiet");  // --quite --interactive to R embedded crashed...

         //[MarshalAs(UnmanagedType.Bool)]
         //public bool R_Slave;
         if (parameter.Slave) argv.Add("--slave");

         //[MarshalAs(UnmanagedType.Bool)]
         //public bool R_Interactive;
         if (platform != PlatformID.Win32NT) // RTerm.exe --help shows no such option; Unix only.
            if (parameter.Interactive) argv.Add("--interactive");

         //[MarshalAs(UnmanagedType.Bool)]
         //public bool R_Verbose;
         if (parameter.Verbose) argv.Add("--verbose");

         //[MarshalAs(UnmanagedType.Bool)]
         //public bool LoadSiteFile;
         if (!parameter.LoadSiteFile) argv.Add("--no-site-file");

         //[MarshalAs(UnmanagedType.Bool)]
         //public bool LoadInitFile;
         if (!parameter.LoadInitFile) argv.Add("--no-init-file");

         //[MarshalAs(UnmanagedType.Bool)]
         //public bool DebugInitFile;
         //if (parameter.Quiet) argv.Add("--quiet");

         //public StartupRestoreAction RestoreAction;
         //public StartupSaveAction SaveAction;
         //internal UIntPtr vsize;
         //internal UIntPtr nsize;
         //internal UIntPtr max_vsize;
         //internal UIntPtr max_nsize;
         //internal UIntPtr ppsize;

         //[MarshalAs(UnmanagedType.Bool)]
         //public bool NoRenviron;
         if (parameter.NoRenviron) argv.Add("--no-environ");

         switch (parameter.SaveAction)
         {
            case StartupSaveAction.NoSave:
               argv.Add("--no-save");
               break;
            case StartupSaveAction.Save:
               argv.Add("--save");
               break;
         }
         switch (parameter.RestoreAction)
         {
            case StartupRestoreAction.NoRestore:
               argv.Add("--no-restore-data");
               break;
            case StartupRestoreAction.Restore:
               argv.Add("--restore");
               break;
         }

         if (parameter.MaxMemorySize == (Environment.Is64BitProcess ? ulong.MaxValue : uint.MaxValue))
         {
            // This creates a nasty crash if using the default MaxMemorySize. found out in Rdotnet workitem 72
            // do nothing
         }
         else
         {
            if (platform == PlatformID.Win32NT) // On unix, otherwise led to https://rdotnet.codeplex.com/workitem/137
               argv.Add("--max-mem-size=" + parameter.MaxMemorySize);
         }
         argv.Add("--max-ppsize=" + parameter.StackSize);
         return argv.ToArray();
      }

      /// <summary>
      /// Forces garbage collection.
      /// </summary>
      public void ForceGarbageCollection()
      {
         GetFunction<R_gc>()();
      }

      /// <summary>
      /// Gets a symbol defined in the global environment.
      /// </summary>
      /// <param name="name">The name.</param>
      /// <returns>The symbol.</returns>
      public SymbolicExpression GetSymbol(string name)
      {
         CheckEngineIsRunning();
         return GlobalEnvironment.GetSymbol(name);
      }

      /// <summary>
      /// Gets a symbol defined in the global environment.
      /// </summary>
      /// <param name="name">The name.</param>
      /// <param name="environment">The environment. If <c>null</c> is passed, <see cref="GlobalEnvironment"/> is used.</param>
      /// <returns>The symbol.</returns>
      public SymbolicExpression GetSymbol(string name, REnvironment environment)
      {
         CheckEngineIsRunning();
         if (environment == null)
         {
            environment = GlobalEnvironment;
         }
         return environment.GetSymbol(name);
      }

      /// <summary>
      /// Assign a value to a name in the global environment.
      /// </summary>
      /// <param name="name">The name.</param>
      /// <param name="expression">The symbol.</param>
      public void SetSymbol(string name, SymbolicExpression expression)
      {
         CheckEngineIsRunning();
         GlobalEnvironment.SetSymbol(name, expression);
      }

      /// <summary>
      /// Assign a value to a name in a specific environment.
      /// </summary>
      /// <param name="name">The name.</param>
      /// <param name="expression">The symbol.</param>
      /// <param name="environment">The environment. If <c>null</c> is passed, <see cref="GlobalEnvironment"/> is used.</param>
      public void SetSymbol(string name, SymbolicExpression expression, REnvironment environment)
      {
         CheckEngineIsRunning();
         if (environment == null)
         {
            environment = GlobalEnvironment;
         }
         environment.SetSymbol(name, expression);
      }

      /// <summary>
      /// Evaluates a statement in the given string.
      /// </summary>
      /// <param name="statement">The statement.</param>
      /// <returns>Last evaluation.</returns>
      public SymbolicExpression Evaluate(string statement)
      {
         CheckEngineIsRunning();
         return Defer(statement).LastOrDefault();
      }

      /// <summary>
      /// Evaluates a statement in the given stream.
      /// </summary>
      /// <param name="stream">The stream.</param>
      /// <returns>Last evaluation.</returns>
      public SymbolicExpression Evaluate(Stream stream)
      {
         CheckEngineIsRunning();
         return Defer(stream).LastOrDefault();
      }

      /// <summary>
      /// Evaluates a statement in the given string.
      /// </summary>
      /// <param name="statement">The statement.</param>
      /// <returns>Each evaluation.</returns>
      private IEnumerable<SymbolicExpression> Defer(string statement)
      {
         CheckEngineIsRunning();
         if (statement == null)
         {
            throw new ArgumentNullException();
         }

         using (TextReader reader = new StringReader(statement))
         {
            var incompleteStatement = new StringBuilder();
            string line;
            while ((line = reader.ReadLine()) != null)
            {
               foreach (var segment in Segment(line))
               {
                  var result = Parse(segment, incompleteStatement);
                  if (result != null)
                  {
                     yield return result;
                  }
               }
            }
         }
      }

      /// <summary>
      /// Evaluates a statement in the given stream.
      /// </summary>
      /// <param name="stream">The stream.</param>
      /// <returns>Each evaluation.</returns>
      public IEnumerable<SymbolicExpression> Defer(Stream stream)
      {
         CheckEngineIsRunning();
         if (stream == null)
         {
            throw new ArgumentNullException();
         }
         if (!stream.CanRead)
         {
            throw new ArgumentException();
         }

         using (TextReader reader = new StreamReader(stream))
         {
            var incompleteStatement = new StringBuilder();
            string line;
            while ((line = reader.ReadLine()) != null)
            {
               foreach (var segment in Segment(line))
               {
                  var result = Parse(segment, incompleteStatement);
                  if (result != null)
                  {
                     yield return result;
                  }
               }
            }
         }
      }

      private static IEnumerable<string> Segment(string line)
      {
         var segments = line.Split(';');
         for (var index = 0; index < segments.Length; index++)
         {
            if (index == segments.Length - 1)
            {
               if (segments[index] != string.Empty)
               {
                  yield return segments[index] + "\n";
               }
            }
            else
            {
               yield return segments[index] + ";";
            }
         }
      }

      private SymbolicExpression Parse(string statement, StringBuilder incompleteStatement)
      {
         incompleteStatement.Append(statement);
         var s = GetFunction<Rf_mkString>()(incompleteStatement.ToString());
         string errorStatement;
         using (new ProtectedPointer(this, s))
         {
            ParseStatus status;
            var vector = new ExpressionVector(this, GetFunction<R_ParseVector>()(s, -1, out status, NilValue.DangerousGetHandle()));

            switch (status)
            {
               case ParseStatus.OK:
                  incompleteStatement.Clear();
                  if (vector.Length == 0)
                  {
                     return null;
                  }
                  using (new ProtectedPointer(vector))
                  {
                     SymbolicExpression result;
                     if (!vector.First().TryEvaluate(GlobalEnvironment, out result))
                     {
                        throw new EvaluationException(LastErrorMessage);
                     }
                     return result;
                  }
               case ParseStatus.Incomplete:
                  return null;
               case ParseStatus.Error:
                  // TODO: use LastErrorMessage if below is just a subset
                  var parseErrorMsg = GetDangerousChar("R_ParseErrorMsg");
                  errorStatement = incompleteStatement.ToString();
                  incompleteStatement.Clear();
                  throw new ParseException(status, errorStatement, parseErrorMsg);
               default:
                  errorStatement = incompleteStatement.ToString();
                  incompleteStatement.Clear();
                  throw new ParseException(status, errorStatement, "");
            }
         }
      }


      /// <summary>
      /// A cache of the unevaluated R expression 'geterrmessage'
      /// </summary>
      /// <remarks>do_geterrmessage is in Rdll.hide, so we cannot access at the C API level. 
      /// We use the 'geterrmessage()' R evaluation, but not using the same mechanism as other REngine evaluation 
      /// to avoid recursions issues</remarks>
      private Expression geterrmessage = null;

      /// <summary>
      /// Gets the last error message in the R engine; see R function geterrmessage.
      /// </summary>
      internal string LastErrorMessage
      {
         get
         {
            if (geterrmessage == null)
            {
               var statement = "geterrmessage()\n";
               var s = GetFunction<Rf_mkString>()(statement);
               ParseStatus status;
               var vector = new ExpressionVector(this, GetFunction<R_ParseVector>()(s, -1, out status, NilValue.DangerousGetHandle()));
               if (status != ParseStatus.OK)
                  throw new ParseException(status, statement, "");
               if (vector.Length == 0)
                  throw new ParseException(status, statement, "Failed to create expression vector!");
               geterrmessage = vector.First();
            }
            SymbolicExpression result;
            if (geterrmessage.TryEvaluate(GlobalEnvironment, out result))
            {
               var msgs = SymbolicExpressionExtension.AsCharacter(result).ToArray();
               if (msgs.Length > 1)
                  throw new Exception("Unexpected multiple error messages returned");
               if (msgs.Length == 0)
                  throw new Exception("No error messages returned (zero length)");
               return msgs[0];
            }
            else
               throw new EvaluationException("Unable to retrieve an R error message. Evaluating 'geterrmessage()' fails. The R engine is not in a working state.");
         }
      }

      /// <summary>
      /// Sets the command line arguments.
      /// </summary>
      /// <param name="args">The arguments.</param>
      public void SetCommandLineArguments(string[] args)
      {
         CheckEngineIsRunning();
         var newArgs = Utility.AddFirst(ID, args);
         GetFunction<R_set_command_line_arguments>()(newArgs.Length, newArgs);
      }

      /// <summary>
      /// Event triggered when disposing of this REngine
      /// </summary>
      public event EventHandler Disposing;

      /// <summary>
      /// Called on disposing of this REngine
      /// </summary>
      /// <param name="e"></param>
      protected virtual void OnDisposing(EventArgs e)
      {
         if (Disposing != null)
         {
            Disposing(this, e);
         }
      }

      /// <summary>
      /// Gets whether this object has been disposed of already.
      /// </summary>
      public bool Disposed { get; private set; }

      /// <summary>
      /// Dispose of this REngine, including using the native R API to clean up, if the parameter is true
      /// </summary>
      /// <param name="disposing">if true, release native resources, using the native R API to clean up.</param>
      protected override void Dispose(bool disposing)
      {
         this.isRunning = false;
         OnDisposing(EventArgs.Empty);
         if (disposing && !Disposed)
         {
            GetFunction<R_RunExitFinalizers>()();
            GetFunction<Rf_CleanEd>()();
            GetFunction<R_CleanTempDir>()();
            Disposed = true;
         }

<<<<<<< HEAD
         if (disposing && this.adapter != null)
         {
//            Console.WriteLine("Disposing of an existing console adapter");
            this.adapter.Dispose();
            this.adapter = null;
         }
         if (Disposed)
            return;
=======
>>>>>>> 2ec0e93e
         GC.KeepAlive(this.parameter);
         base.Dispose(disposing);
      }

      /// <summary>
      /// Gets the predefined symbol with the specified name.
      /// </summary>
      /// <param name="name">The name.</param>
      /// <returns>The symbol.</returns>
      public SymbolicExpression GetPredefinedSymbol(string name)
      {
         CheckEngineIsRunning();
         try
         {
            var pointer = DangerousGetHandle(name);
            return new SymbolicExpression(this, Marshal.ReadIntPtr(pointer));
         }
         catch (Exception ex)
         {
            throw new ArgumentException(null, ex);
         }
      }

      #region Nested type: _getDLLVersion

      [UnmanagedFunctionPointer(CallingConvention.Cdecl)]
      private delegate IntPtr _getDLLVersion();

      #endregion Nested type: _getDLLVersion

      /// <summary>
      /// Removes variables from the R global environment, and whether garbage collections should be forced
      /// </summary>
      /// <param name="garbageCollectR">if true (default) request an R garbage collection. This happens after the .NET garbage collection if both requested</param>
      /// <param name="garbageCollectDotNet">If true (default), triggers CLR garbage collection and wait for pending finalizers.</param>
      /// <param name="removeHiddenRVars">Should hidden variables (starting with '.', such as '.Random.seed') be removed. Default is false.</param>
      /// <param name="detachPackages">If true, detach some packages and other attached resources. Default is false. See 'detach' function in R</param>
      /// <param name="toDetach">names of resources to dettach, e.g. an array of names such as 'mpg', 'package:lattice'. 
      /// If null, entries found in 'search()' between the first item and 'package:base' are detached. See 'search' function documentation in R</param>
      public void ClearGlobalEnvironment(bool garbageCollectR = true, bool garbageCollectDotNet = true, bool removeHiddenRVars = false, bool detachPackages = false, string[] toDetach = null)
      {
         if (detachPackages)
            doDetachPackages(toDetach);
         var rmStatement = removeHiddenRVars ? "rm(list=ls(all.names=TRUE))" : "rm(list=ls())";
         this.Evaluate(rmStatement);
         if (garbageCollectDotNet)
         {
            dotNetCollectAndWait();
            dotNetCollectAndWait();
         }
         if (garbageCollectR)
            ForceGarbageCollection();
      }

      private void doDetachPackages(string[] toDetach)
      {
         if (toDetach == null)
         {
            toDetach = Evaluate("search()[2:(which(search()=='package:stats')-1)]").AsCharacter().ToArray();
         }
         foreach (var dbName in toDetach)
         {
            Evaluate("detach('" + dbName + "')");
         }
      }

      private static void dotNetCollectAndWait()
      {
         GC.Collect();
         GC.WaitForPendingFinalizers();
      }

      private IntPtr stringNAPointer = IntPtr.Zero;

      /// <summary>
      /// Native pointer to the SEXP representing NA for strings (character vectors in R terminology).
      /// </summary>
      public IntPtr NaStringPointer
      {
         get
         {
            if (stringNAPointer == IntPtr.Zero)
               stringNAPointer = NaString.DangerousGetHandle();
            return stringNAPointer;
         }
      }

      private SymbolicExpression stringNaSexp = null;

      /// <summary>
      /// SEXP representing NA for strings (character vectors in R terminology).
      /// </summary>
      public SymbolicExpression NaString
      {
         get
         {
            if (stringNaSexp == null)
               stringNaSexp = this.GetPredefinedSymbol("R_NaString");
            return stringNaSexp;
         }
      }

   }
}<|MERGE_RESOLUTION|>--- conflicted
+++ resolved
@@ -1,915 +1,874 @@
-﻿using RDotNet.Devices;
-using RDotNet.Internals;
-using RDotNet.NativeLibrary;
-using System;
-using System.Collections.Generic;
-using System.IO;
-using System.Linq;
-using System.Runtime.InteropServices;
-using System.Security.Permissions;
-using System.Text;
-
-namespace RDotNet
-{
-   /// <summary>
-   /// REngine handles R environment through evaluation of R statement.
-   /// </summary>
-   /// <example>This example generates and outputs five random numbers from standard normal distribution.
-   /// <code>
-   /// Environment.SetEnvironmentVariable("PATH", @"C:\Program Files\R\R-2.12.0\bin\i386");
-   /// using (REngine engine = REngine.CreateInstance("RDotNet"))
-   /// {
-   ///   engine.Initialize();
-   ///	NumericVector random = engine.Evaluate("rnorm(5, 0, 1)").AsNumeric();
-   ///	foreach (double r in random)
-   ///	{
-   ///		Console.Write(r + " ");
-   ///	}
-   /// }
-   /// </code>
-   /// </example>
-   [SecurityPermission(SecurityAction.Demand, Flags = SecurityPermissionFlag.UnmanagedCode)]
-   public class REngine : UnmanagedDll
-   {
-      private static readonly ICharacterDevice DefaultDevice = new ConsoleDevice();
-
-      private readonly string id;
-      private CharacterDeviceAdapter adapter;
-      private bool isRunning;
-      private StartupParameter parameter;
-      private static bool environmentIsSet = false;
-      private static REngine engine = null;
-
-      /// <summary>
-      /// Create a new REngine instance
-      /// </summary>
-      /// <param name="id">The identifier of this object</param>
-      /// <param name="dll">The name of the file that is the shared R library, e.g. "R.dll"</param>
-      protected REngine(string id, string dll)
-         : base(dll)
-      {
-         this.id = id;
-         this.isRunning = false;
-         this.Disposed = false;
-         this.EnableLock = true; // See https://rdotnet.codeplex.com/workitem/113; it seems wise to enable it by default.
-      }
-
-      /// <summary>
-      /// Gets/sets whether the call to Preserve and Unpreserve on symbolic expressions 
-      /// should be using a lock to prevent thread concurrency issues. Default is false;
-      /// </summary>
-      /// <remarks>Thanks to gchapman for proposing the fix. See https://rdotnet.codeplex.com/workitem/67 for details</remarks>
-      public bool EnableLock { get; set; }
-
-      /// <summary>
-      /// Gets whether this instance is running.
-      /// </summary>
-      public bool IsRunning
-      {
-         get { return this.isRunning; }
-      }
-
-      /// <summary>
-      /// Gets the version of R.DLL.
-      /// </summary>
-      public string DllVersion
-      {
-         get
-         {
-            // As R's version definitions are defined in #define preprocessor,
-            // C# cannot access them dynamically.
-            // But, on Win32 platform, we can get the version string via getDLLVersion function.
-            if (Environment.OSVersion.Platform != PlatformID.Win32NT)
-            {
-               throw new NotImplementedException();
-            }
-            var getVersion = GetFunction<_getDLLVersion>("getDLLVersion");
-            return Marshal.PtrToStringAnsi(getVersion());
-         }
-      }
-
-      /// <summary>
-      /// Gets the ID of this instance.
-      /// </summary>
-      public string ID
-      {
-         get { return this.id; }
-      }
-
-      /// <summary>
-      /// Gets the global environment.
-      /// </summary>
-      public REnvironment GlobalEnvironment
-      {
-         get
-         {
-            CheckEngineIsRunning();
-            return GetPredefinedSymbol("R_GlobalEnv").AsEnvironment();
-         }
-      }
-
-      private void CheckEngineIsRunning()
-      {
-         if (!IsRunning)
-         {
-            throw new InvalidOperationException("This engine is not running. You may have forgotten to call Initialize");
-         }
-      }
-
-      /// <summary>
-      /// Gets the root environment.
-      /// </summary>
-      public REnvironment EmptyEnvironment
-      {
-         get
-         {
-            CheckEngineIsRunning();
-            return GetPredefinedSymbol("R_EmptyEnv").AsEnvironment();
-         }
-      }
-
-      /// <summary>
-      /// Gets the base environment.
-      /// </summary>
-      public REnvironment BaseNamespace
-      {
-         get
-         {
-            CheckEngineIsRunning();
-            return GetPredefinedSymbol("R_BaseNamespace").AsEnvironment();
-         }
-      }
-
-      /// <summary>
-      /// Gets the <c>NULL</c> value.
-      /// </summary>
-      public SymbolicExpression NilValue
-      {
-         get
-         {
-            CheckEngineIsRunning();
-            return GetPredefinedSymbol("R_NilValue");
-         }
-      }
-
-      /// <summary>
-      /// Gets the unbound value.
-      /// </summary>
-      public SymbolicExpression UnboundValue
-      {
-         get
-         {
-            CheckEngineIsRunning();
-            return GetPredefinedSymbol("R_UnboundValue");
-         }
-      }
-
-<<<<<<< HEAD
-=======
-      private static bool environmentIsSet;
-      private static REngine _engine;
-
->>>>>>> 2ec0e93e
-      /// <summary>
-      /// Gets the name of the R engine instance (singleton).
-      /// </summary>
-      public static string EngineName { get { return "R.NET"; } }
-
-      /// <summary>
-      /// Gets a reference to the R engine, creating and initializing it if necessary. In most cases users need not provide any parameter to this method.
-      /// </summary>
-      /// <param name="dll">The file name of the library to load, e.g. "R.dll" for Windows. You usually do not need need to provide this optional parameter</param>
-      /// <param name="initialize">Initialize the R engine after its creation. Default is true</param>
-      /// <param name="parameter">If 'initialize' is 'true', you can optionally specify the specific startup parameters for the R native engine</param>
-      /// <param name="device">If 'initialize' is 'true', you can optionally specify a character device for the R engine to use</param>
-      /// <returns>The engine.</returns>
-      /// <example>
-      /// <p>A minimalist approach is to just call GetInstance</p>
-      /// <code>
-      /// REngine.SetEnvironmentVariables();
-      /// var engine = REngine.GetInstance();
-      /// engine.Evaluate("letters[1:26]");
-      /// </code>
-      /// <p>In unusual circumstances you may need to elaborate on the initialization in a separate method call</p>
-      /// <code>
-      /// REngine.SetEnvironmentVariables(rPath=@"c:\my\peculiar\path\to\R\bin\x64");
-      /// var engine = REngine.GetInstance(initialize=false);
-      /// StartupParameter sParams=new StartupParameter(){NoRenviron=true;};
-      /// ICharacterDevice device = new YourCustomDevice();
-      /// engine.Initialize(parameter: sParams, device: device);
-      /// engine.Evaluate("letters[1:26]");
-      /// </code>
-      /// </example>
-      public static REngine GetInstance(string dll = null, bool initialize = true, StartupParameter parameter = null, ICharacterDevice device = null)
-      {
-         if (!environmentIsSet) // should there be a warning? and how?
-            SetEnvironmentVariables();
-         if (_engine == null)
-         {
-            _engine = CreateInstance(EngineName, dll);
-             if (initialize)
-             {
-                 _engine.Initialize(parameter, device);
-             }
-         }
-         if (_engine.Disposed)
-            throw new InvalidOperationException("The single REngine instance has already been disposed of (i.e. shut down). Multiple engine restart is not possible.");
-         return _engine;
-      }
-
-      /// <summary>
-      /// Creates a new instance that handles R.DLL.
-      /// </summary>
-      /// <param name="id">ID.</param>
-      /// <param name="dll">The file name of the library to load, e.g. "R.dll" for Windows. You should usually not provide this optional parameter</param>
-      /// <returns>The engine.</returns>
-      private static REngine CreateInstance(string id, string dll = null)
-      {
-         if (id == null)
-         {
-            throw new ArgumentNullException("id", "Empty ID is not allowed.");
-         }
-         if (id == string.Empty)
-         {
-            throw new ArgumentException("Empty ID is not allowed.", "id");
-         }
-         dll = ProcessRDllFileName(dll);
-         var engine = new REngine(id, dll);
-         return engine;
-      }
-
-      /// <summary>
-      /// if the parameter is null or empty string, return the default names of the R shared library file depending on the platform
-      /// </summary>
-      /// <param name="dll">The name of the library provided, possibly null or empty</param>
-      /// <returns>A candidate for the file name of the R shared library</returns>
-      protected static string ProcessRDllFileName(string dll)
-      {
-          if (!string.IsNullOrEmpty(dll)) return dll;
-          return NativeUtility.GetRLibraryFileName();
-      }
-
-      /// <summary>
-      /// Perform the necessary setup for the PATH and R_HOME environment variables.
-      /// </summary>
-      /// <param name="rHome">The path for R_HOME. If null (default), the function checks the R_HOME environment variable. If none is set, 
-      /// the function uses platform specific sensible default behaviors.</param>
-      /// <remarks>
-      /// This function has been designed to limit the tedium for users, while allowing custom settings for unusual installations.
-      /// </remarks>
-      public static void SetEnvironmentVariables(string rHome = null)
-      {
-         environmentIsSet = true;
-         NativeUtility.SetEnvironmentVariables(rHome);
-      }
-
-      /// <summary>
-      /// Set a global variable in native memory, of type int or compatible (e.g. uintptr_t)
-      /// </summary>
-      /// <param name="varname">variable name</param>
-      /// <param name="value">Value.</param>
-      /// <example>
-      /// <code>
-      /// SetDangerousInt32 ("R_CStackLimit", -1)
-      /// </code></example>
-      internal void SetDangerousInt32(string varname, int value)
-      {
-         var addr = this.DangerousGetHandle(varname);
-         System.Runtime.InteropServices.Marshal.WriteInt32(addr, value);
-      }
-
-      /// <summary>
-      /// Gets the value of a a global variable in native memory, of type int or compatible (e.g. uintptr_t)
-      /// </summary>
-      /// <param name="varname">variable name</param>
-      /// <example>
-      /// <code>
-      /// int stackLimit = GetDangerousInt32 ("R_CStackLimit")
-      /// </code></example>
-      /// <returns>The value, as read by Marshal.ReadInt32</returns>
-      internal int GetDangerousInt32(string varname)
-      {
-         var addr = this.DangerousGetHandle(varname);
-         return System.Runtime.InteropServices.Marshal.ReadInt32(addr);
-      }
-
-      /// <summary>
-      /// Gets the value of a character string
-      /// </summary>
-      /// <param name="varname">The variable name exported by the R dynamic library, e.g. R_ParseErrorMsg</param>
-      /// <returns>The Unicode equivalent of the native ANSI string</returns>
-      /// <example><code></code></example>
-      public string GetDangerousChar(string varname)
-      {
-         var addr = this.DangerousGetHandle(varname);
-         return Marshal.PtrToStringAnsi(addr);
-      }
-
-      /// <summary>
-      /// Initialize this REngine object. Only the first call has an effect. Subsequent calls to this function are ignored.
-      /// </summary>
-      /// <param name="parameter">The optional startup parameters</param>
-      /// <param name="device">The optional character device to use for the R engine</param>
-      /// <param name="setupMainLoop">if true, call the functions to initialise the embedded R</param>
-      public void Initialize(StartupParameter parameter = null, ICharacterDevice device = null, bool setupMainLoop = true)
-      {
-//         Console.WriteLine("REngine.Initialize start");
-         if (this.isRunning)
-            return;
-//         Console.WriteLine("REngine.Initialize, after isRunning checked as false");
-         this.parameter = parameter ?? new StartupParameter();
-         this.adapter = new CharacterDeviceAdapter(device ?? DefaultDevice);
-         // Disabling the stack checking here, to try to avoid the issue on Linux. 
-         // The disabling used to be here around end Nov 2013. Was moved later in this 
-         // function to cater for disabling on Windows, @ rev 305, however this may have 
-         // re-broken on Linux. so we may need to call it twice.    
-         SetCstackChecking();
-//         Console.WriteLine("Initialize-SetCstackChecking; R_CStackLimit value is " + GetDangerousInt32("R_CStackLimit"));
-
-         if (!setupMainLoop)
-         {
-            this.isRunning = true;
-            return;
-         }
-
-         string[] R_argv = BuildRArgv(this.parameter);
-         //string[] R_argv = new[]{"rdotnet_app",  "--interactive",  "--no-save",  "--no-restore-data",  "--max-ppsize=50000"};
-         //rdotnet_app --quiet --interactive --no-save --no-restore-data --max-mem-size=18446744073709551615 --max-ppsize=50000  
-         GetFunction<R_setStartTime>()();
-         int R_argc = R_argv.Length;
-//         Console.WriteLine("Initialize-R_setStartTime; R_CStackLimit value is " + GetDangerousInt32("R_CStackLimit"));
-
-         if (NativeUtility.GetPlatform() == PlatformID.Win32NT)
-         {
-            // Attempted Fix for https://rdotnet.codeplex.com/workitem/110; not working
-            // Tried to make sure that the command line options are taken into account. They are NOT effectively so via Rf_initialize_R only.
-            // The problem is that cmdlineoptions assumes it is called by RGui.exe or RTerm.exe, and overrides R_HOME
-
-            //   GetFunction<R_set_command_line_arguments>()(R_argc, R_argv);
-            //   GetFunction<cmdlineoptions>()(R_argc, R_argv);
-         }
-         
-         var status = GetFunction<Rf_initialize_R>()(R_argc, R_argv);
-         if (status != 0)
-            throw new Exception("A call to Rf_initialize_R returned a non-zero; status=" + status);
-//         Console.WriteLine("Initialize-Rf_initialize_R; R_CStackLimit value is " + GetDangerousInt32("R_CStackLimit"));
-         SetCstackChecking();
-
-         // following in RInside: may not be needed.
-         //GetFunction<R_ReplDLLinit> () ();
-         //this.parameter.Interactive = true; 
-         this.adapter.Install(this, this.parameter);
-         //Console.WriteLine("Initialize-adapter installation; R_CStackLimit value is " + GetDangerousInt32("R_CStackLimit"));
-         switch (NativeUtility.GetPlatform())
-         {
-            case PlatformID.Win32NT:
-               GetFunction<R_SetParams_Windows>("R_SetParams")(ref this.parameter.start);
-               break;
-
-            case PlatformID.MacOSX:
-            case PlatformID.Unix:
-               GetFunction<R_SetParams_Unix>("R_SetParams")(ref this.parameter.start.Common);
-               //Console.WriteLine("Initialize-R_SetParams_Unix; R_CStackLimit value is " + GetDangerousInt32("R_CStackLimit"));
-               break;
-         }
-         GetFunction<setup_Rmainloop>()();
-         //Console.WriteLine("Initialize-after setup_Rmainloop; R_CStackLimit value is " + GetDangerousInt32("R_CStackLimit"));
-        
-         // See comments in the first call to SetCstackChecking in this function as to why we (may) need it twice.
-         SetCstackChecking();
-         this.isRunning = true;
-
-         //Console.WriteLine("Initialize-just before leaving; R_CStackLimit value is " + GetDangerousInt32("R_CStackLimit"));
-
-         // Partial Workaround (hopefully temporary) for https://rdotnet.codeplex.com/workitem/110
-         if (NativeUtility.GetPlatform() == PlatformID.Win32NT)
-         {
-            Evaluate( string.Format( "memory.limit({0})", (this.parameter.MaxMemorySize / 1048576UL)));
-         }
-
-      }
-
-      void SetCstackChecking()
-      {
-         // Don't do any stack checking, see R Exts, '8.1.5 Threading issues', 
-         // https://rdotnet.codeplex.com/discussions/462947
-         // https://rdotnet.codeplex.com/workitem/115
-         SetDangerousInt32("R_CStackLimit", -1);
-         switch (NativeUtility.GetPlatform())
-         {
-         case PlatformID.MacOSX:
-         case PlatformID.Unix:
-            SetDangerousInt32("R_SignalHandlers", 0);
-            // RInside does this for non-WIN32. 
-            break;
-         }
-      }
-
-      /// <summary>
-      /// Creates the command line arguments corresponding to the specified startup parameters
-      /// </summary>
-      /// <param name="parameter"></param>
-      /// <returns></returns>
-      /// <remarks>While not obvious from the R documentation, it seems that command line arguments need to be passed 
-      /// to get the startup parameters taken into account. Passing the StartupParameter to the API seems not to work as expected. 
-      /// While this function may appear like an oddity to a reader, it proved necessary to the initialisation of the R engine 
-      /// after much trial and error.</remarks>
-      public static string[] BuildRArgv(StartupParameter parameter)
-      {
-         var platform = NativeUtility.GetPlatform();
-         var argv = new List<string>();
-         argv.Add("rdotnet_app");
-         // Not sure whether I should add no-readline
-         //[MarshalAs(UnmanagedType.Bool)]
-         //public bool R_Quiet;
-         if (parameter.Quiet && !parameter.Interactive) argv.Add("--quiet");  // --quite --interactive to R embedded crashed...
-
-         //[MarshalAs(UnmanagedType.Bool)]
-         //public bool R_Slave;
-         if (parameter.Slave) argv.Add("--slave");
-
-         //[MarshalAs(UnmanagedType.Bool)]
-         //public bool R_Interactive;
-         if (platform != PlatformID.Win32NT) // RTerm.exe --help shows no such option; Unix only.
-            if (parameter.Interactive) argv.Add("--interactive");
-
-         //[MarshalAs(UnmanagedType.Bool)]
-         //public bool R_Verbose;
-         if (parameter.Verbose) argv.Add("--verbose");
-
-         //[MarshalAs(UnmanagedType.Bool)]
-         //public bool LoadSiteFile;
-         if (!parameter.LoadSiteFile) argv.Add("--no-site-file");
-
-         //[MarshalAs(UnmanagedType.Bool)]
-         //public bool LoadInitFile;
-         if (!parameter.LoadInitFile) argv.Add("--no-init-file");
-
-         //[MarshalAs(UnmanagedType.Bool)]
-         //public bool DebugInitFile;
-         //if (parameter.Quiet) argv.Add("--quiet");
-
-         //public StartupRestoreAction RestoreAction;
-         //public StartupSaveAction SaveAction;
-         //internal UIntPtr vsize;
-         //internal UIntPtr nsize;
-         //internal UIntPtr max_vsize;
-         //internal UIntPtr max_nsize;
-         //internal UIntPtr ppsize;
-
-         //[MarshalAs(UnmanagedType.Bool)]
-         //public bool NoRenviron;
-         if (parameter.NoRenviron) argv.Add("--no-environ");
-
-         switch (parameter.SaveAction)
-         {
-            case StartupSaveAction.NoSave:
-               argv.Add("--no-save");
-               break;
-            case StartupSaveAction.Save:
-               argv.Add("--save");
-               break;
-         }
-         switch (parameter.RestoreAction)
-         {
-            case StartupRestoreAction.NoRestore:
-               argv.Add("--no-restore-data");
-               break;
-            case StartupRestoreAction.Restore:
-               argv.Add("--restore");
-               break;
-         }
-
-         if (parameter.MaxMemorySize == (Environment.Is64BitProcess ? ulong.MaxValue : uint.MaxValue))
-         {
-            // This creates a nasty crash if using the default MaxMemorySize. found out in Rdotnet workitem 72
-            // do nothing
-         }
-         else
-         {
-            if (platform == PlatformID.Win32NT) // On unix, otherwise led to https://rdotnet.codeplex.com/workitem/137
-               argv.Add("--max-mem-size=" + parameter.MaxMemorySize);
-         }
-         argv.Add("--max-ppsize=" + parameter.StackSize);
-         return argv.ToArray();
-      }
-
-      /// <summary>
-      /// Forces garbage collection.
-      /// </summary>
-      public void ForceGarbageCollection()
-      {
-         GetFunction<R_gc>()();
-      }
-
-      /// <summary>
-      /// Gets a symbol defined in the global environment.
-      /// </summary>
-      /// <param name="name">The name.</param>
-      /// <returns>The symbol.</returns>
-      public SymbolicExpression GetSymbol(string name)
-      {
-         CheckEngineIsRunning();
-         return GlobalEnvironment.GetSymbol(name);
-      }
-
-      /// <summary>
-      /// Gets a symbol defined in the global environment.
-      /// </summary>
-      /// <param name="name">The name.</param>
-      /// <param name="environment">The environment. If <c>null</c> is passed, <see cref="GlobalEnvironment"/> is used.</param>
-      /// <returns>The symbol.</returns>
-      public SymbolicExpression GetSymbol(string name, REnvironment environment)
-      {
-         CheckEngineIsRunning();
-         if (environment == null)
-         {
-            environment = GlobalEnvironment;
-         }
-         return environment.GetSymbol(name);
-      }
-
-      /// <summary>
-      /// Assign a value to a name in the global environment.
-      /// </summary>
-      /// <param name="name">The name.</param>
-      /// <param name="expression">The symbol.</param>
-      public void SetSymbol(string name, SymbolicExpression expression)
-      {
-         CheckEngineIsRunning();
-         GlobalEnvironment.SetSymbol(name, expression);
-      }
-
-      /// <summary>
-      /// Assign a value to a name in a specific environment.
-      /// </summary>
-      /// <param name="name">The name.</param>
-      /// <param name="expression">The symbol.</param>
-      /// <param name="environment">The environment. If <c>null</c> is passed, <see cref="GlobalEnvironment"/> is used.</param>
-      public void SetSymbol(string name, SymbolicExpression expression, REnvironment environment)
-      {
-         CheckEngineIsRunning();
-         if (environment == null)
-         {
-            environment = GlobalEnvironment;
-         }
-         environment.SetSymbol(name, expression);
-      }
-
-      /// <summary>
-      /// Evaluates a statement in the given string.
-      /// </summary>
-      /// <param name="statement">The statement.</param>
-      /// <returns>Last evaluation.</returns>
-      public SymbolicExpression Evaluate(string statement)
-      {
-         CheckEngineIsRunning();
-         return Defer(statement).LastOrDefault();
-      }
-
-      /// <summary>
-      /// Evaluates a statement in the given stream.
-      /// </summary>
-      /// <param name="stream">The stream.</param>
-      /// <returns>Last evaluation.</returns>
-      public SymbolicExpression Evaluate(Stream stream)
-      {
-         CheckEngineIsRunning();
-         return Defer(stream).LastOrDefault();
-      }
-
-      /// <summary>
-      /// Evaluates a statement in the given string.
-      /// </summary>
-      /// <param name="statement">The statement.</param>
-      /// <returns>Each evaluation.</returns>
-      private IEnumerable<SymbolicExpression> Defer(string statement)
-      {
-         CheckEngineIsRunning();
-         if (statement == null)
-         {
-            throw new ArgumentNullException();
-         }
-
-         using (TextReader reader = new StringReader(statement))
-         {
-            var incompleteStatement = new StringBuilder();
-            string line;
-            while ((line = reader.ReadLine()) != null)
-            {
-               foreach (var segment in Segment(line))
-               {
-                  var result = Parse(segment, incompleteStatement);
-                  if (result != null)
-                  {
-                     yield return result;
-                  }
-               }
-            }
-         }
-      }
-
-      /// <summary>
-      /// Evaluates a statement in the given stream.
-      /// </summary>
-      /// <param name="stream">The stream.</param>
-      /// <returns>Each evaluation.</returns>
-      public IEnumerable<SymbolicExpression> Defer(Stream stream)
-      {
-         CheckEngineIsRunning();
-         if (stream == null)
-         {
-            throw new ArgumentNullException();
-         }
-         if (!stream.CanRead)
-         {
-            throw new ArgumentException();
-         }
-
-         using (TextReader reader = new StreamReader(stream))
-         {
-            var incompleteStatement = new StringBuilder();
-            string line;
-            while ((line = reader.ReadLine()) != null)
-            {
-               foreach (var segment in Segment(line))
-               {
-                  var result = Parse(segment, incompleteStatement);
-                  if (result != null)
-                  {
-                     yield return result;
-                  }
-               }
-            }
-         }
-      }
-
-      private static IEnumerable<string> Segment(string line)
-      {
-         var segments = line.Split(';');
-         for (var index = 0; index < segments.Length; index++)
-         {
-            if (index == segments.Length - 1)
-            {
-               if (segments[index] != string.Empty)
-               {
-                  yield return segments[index] + "\n";
-               }
-            }
-            else
-            {
-               yield return segments[index] + ";";
-            }
-         }
-      }
-
-      private SymbolicExpression Parse(string statement, StringBuilder incompleteStatement)
-      {
-         incompleteStatement.Append(statement);
-         var s = GetFunction<Rf_mkString>()(incompleteStatement.ToString());
-         string errorStatement;
-         using (new ProtectedPointer(this, s))
-         {
-            ParseStatus status;
-            var vector = new ExpressionVector(this, GetFunction<R_ParseVector>()(s, -1, out status, NilValue.DangerousGetHandle()));
-
-            switch (status)
-            {
-               case ParseStatus.OK:
-                  incompleteStatement.Clear();
-                  if (vector.Length == 0)
-                  {
-                     return null;
-                  }
-                  using (new ProtectedPointer(vector))
-                  {
-                     SymbolicExpression result;
-                     if (!vector.First().TryEvaluate(GlobalEnvironment, out result))
-                     {
-                        throw new EvaluationException(LastErrorMessage);
-                     }
-                     return result;
-                  }
-               case ParseStatus.Incomplete:
-                  return null;
-               case ParseStatus.Error:
-                  // TODO: use LastErrorMessage if below is just a subset
-                  var parseErrorMsg = GetDangerousChar("R_ParseErrorMsg");
-                  errorStatement = incompleteStatement.ToString();
-                  incompleteStatement.Clear();
-                  throw new ParseException(status, errorStatement, parseErrorMsg);
-               default:
-                  errorStatement = incompleteStatement.ToString();
-                  incompleteStatement.Clear();
-                  throw new ParseException(status, errorStatement, "");
-            }
-         }
-      }
-
-
-      /// <summary>
-      /// A cache of the unevaluated R expression 'geterrmessage'
-      /// </summary>
-      /// <remarks>do_geterrmessage is in Rdll.hide, so we cannot access at the C API level. 
-      /// We use the 'geterrmessage()' R evaluation, but not using the same mechanism as other REngine evaluation 
-      /// to avoid recursions issues</remarks>
-      private Expression geterrmessage = null;
-
-      /// <summary>
-      /// Gets the last error message in the R engine; see R function geterrmessage.
-      /// </summary>
-      internal string LastErrorMessage
-      {
-         get
-         {
-            if (geterrmessage == null)
-            {
-               var statement = "geterrmessage()\n";
-               var s = GetFunction<Rf_mkString>()(statement);
-               ParseStatus status;
-               var vector = new ExpressionVector(this, GetFunction<R_ParseVector>()(s, -1, out status, NilValue.DangerousGetHandle()));
-               if (status != ParseStatus.OK)
-                  throw new ParseException(status, statement, "");
-               if (vector.Length == 0)
-                  throw new ParseException(status, statement, "Failed to create expression vector!");
-               geterrmessage = vector.First();
-            }
-            SymbolicExpression result;
-            if (geterrmessage.TryEvaluate(GlobalEnvironment, out result))
-            {
-               var msgs = SymbolicExpressionExtension.AsCharacter(result).ToArray();
-               if (msgs.Length > 1)
-                  throw new Exception("Unexpected multiple error messages returned");
-               if (msgs.Length == 0)
-                  throw new Exception("No error messages returned (zero length)");
-               return msgs[0];
-            }
-            else
-               throw new EvaluationException("Unable to retrieve an R error message. Evaluating 'geterrmessage()' fails. The R engine is not in a working state.");
-         }
-      }
-
-      /// <summary>
-      /// Sets the command line arguments.
-      /// </summary>
-      /// <param name="args">The arguments.</param>
-      public void SetCommandLineArguments(string[] args)
-      {
-         CheckEngineIsRunning();
-         var newArgs = Utility.AddFirst(ID, args);
-         GetFunction<R_set_command_line_arguments>()(newArgs.Length, newArgs);
-      }
-
-      /// <summary>
-      /// Event triggered when disposing of this REngine
-      /// </summary>
-      public event EventHandler Disposing;
-
-      /// <summary>
-      /// Called on disposing of this REngine
-      /// </summary>
-      /// <param name="e"></param>
-      protected virtual void OnDisposing(EventArgs e)
-      {
-         if (Disposing != null)
-         {
-            Disposing(this, e);
-         }
-      }
-
-      /// <summary>
-      /// Gets whether this object has been disposed of already.
-      /// </summary>
-      public bool Disposed { get; private set; }
-
-      /// <summary>
-      /// Dispose of this REngine, including using the native R API to clean up, if the parameter is true
-      /// </summary>
-      /// <param name="disposing">if true, release native resources, using the native R API to clean up.</param>
-      protected override void Dispose(bool disposing)
-      {
-         this.isRunning = false;
-         OnDisposing(EventArgs.Empty);
-         if (disposing && !Disposed)
-         {
-            GetFunction<R_RunExitFinalizers>()();
-            GetFunction<Rf_CleanEd>()();
-            GetFunction<R_CleanTempDir>()();
-            Disposed = true;
-         }
-
-<<<<<<< HEAD
-         if (disposing && this.adapter != null)
-         {
-//            Console.WriteLine("Disposing of an existing console adapter");
-            this.adapter.Dispose();
-            this.adapter = null;
-         }
-         if (Disposed)
-            return;
-=======
->>>>>>> 2ec0e93e
-         GC.KeepAlive(this.parameter);
-         base.Dispose(disposing);
-      }
-
-      /// <summary>
-      /// Gets the predefined symbol with the specified name.
-      /// </summary>
-      /// <param name="name">The name.</param>
-      /// <returns>The symbol.</returns>
-      public SymbolicExpression GetPredefinedSymbol(string name)
-      {
-         CheckEngineIsRunning();
-         try
-         {
-            var pointer = DangerousGetHandle(name);
-            return new SymbolicExpression(this, Marshal.ReadIntPtr(pointer));
-         }
-         catch (Exception ex)
-         {
-            throw new ArgumentException(null, ex);
-         }
-      }
-
-      #region Nested type: _getDLLVersion
-
-      [UnmanagedFunctionPointer(CallingConvention.Cdecl)]
-      private delegate IntPtr _getDLLVersion();
-
-      #endregion Nested type: _getDLLVersion
-
-      /// <summary>
-      /// Removes variables from the R global environment, and whether garbage collections should be forced
-      /// </summary>
-      /// <param name="garbageCollectR">if true (default) request an R garbage collection. This happens after the .NET garbage collection if both requested</param>
-      /// <param name="garbageCollectDotNet">If true (default), triggers CLR garbage collection and wait for pending finalizers.</param>
-      /// <param name="removeHiddenRVars">Should hidden variables (starting with '.', such as '.Random.seed') be removed. Default is false.</param>
-      /// <param name="detachPackages">If true, detach some packages and other attached resources. Default is false. See 'detach' function in R</param>
-      /// <param name="toDetach">names of resources to dettach, e.g. an array of names such as 'mpg', 'package:lattice'. 
-      /// If null, entries found in 'search()' between the first item and 'package:base' are detached. See 'search' function documentation in R</param>
-      public void ClearGlobalEnvironment(bool garbageCollectR = true, bool garbageCollectDotNet = true, bool removeHiddenRVars = false, bool detachPackages = false, string[] toDetach = null)
-      {
-         if (detachPackages)
-            doDetachPackages(toDetach);
-         var rmStatement = removeHiddenRVars ? "rm(list=ls(all.names=TRUE))" : "rm(list=ls())";
-         this.Evaluate(rmStatement);
-         if (garbageCollectDotNet)
-         {
-            dotNetCollectAndWait();
-            dotNetCollectAndWait();
-         }
-         if (garbageCollectR)
-            ForceGarbageCollection();
-      }
-
-      private void doDetachPackages(string[] toDetach)
-      {
-         if (toDetach == null)
-         {
-            toDetach = Evaluate("search()[2:(which(search()=='package:stats')-1)]").AsCharacter().ToArray();
-         }
-         foreach (var dbName in toDetach)
-         {
-            Evaluate("detach('" + dbName + "')");
-         }
-      }
-
-      private static void dotNetCollectAndWait()
-      {
-         GC.Collect();
-         GC.WaitForPendingFinalizers();
-      }
-
-      private IntPtr stringNAPointer = IntPtr.Zero;
-
-      /// <summary>
-      /// Native pointer to the SEXP representing NA for strings (character vectors in R terminology).
-      /// </summary>
-      public IntPtr NaStringPointer
-      {
-         get
-         {
-            if (stringNAPointer == IntPtr.Zero)
-               stringNAPointer = NaString.DangerousGetHandle();
-            return stringNAPointer;
-         }
-      }
-
-      private SymbolicExpression stringNaSexp = null;
-
-      /// <summary>
-      /// SEXP representing NA for strings (character vectors in R terminology).
-      /// </summary>
-      public SymbolicExpression NaString
-      {
-         get
-         {
-            if (stringNaSexp == null)
-               stringNaSexp = this.GetPredefinedSymbol("R_NaString");
-            return stringNaSexp;
-         }
-      }
-
-   }
+﻿using RDotNet.Devices;
+using RDotNet.Internals;
+using RDotNet.NativeLibrary;
+using System;
+using System.Collections.Generic;
+using System.IO;
+using System.Linq;
+using System.Runtime.InteropServices;
+using System.Security.Permissions;
+using System.Text;
+
+namespace RDotNet
+{
+   /// <summary>
+   /// REngine handles R environment through evaluation of R statement.
+   /// </summary>
+   /// <example>This example generates and outputs five random numbers from standard normal distribution.
+   /// <code>
+   /// Environment.SetEnvironmentVariable("PATH", @"C:\Program Files\R\R-2.12.0\bin\i386");
+   /// using (REngine engine = REngine.CreateInstance("RDotNet"))
+   /// {
+   ///   engine.Initialize();
+   ///	NumericVector random = engine.Evaluate("rnorm(5, 0, 1)").AsNumeric();
+   ///	foreach (double r in random)
+   ///	{
+   ///		Console.Write(r + " ");
+   ///	}
+   /// }
+   /// </code>
+   /// </example>
+   [SecurityPermission(SecurityAction.Demand, Flags = SecurityPermissionFlag.UnmanagedCode)]
+   public class REngine : UnmanagedDll
+   {
+      private static readonly ICharacterDevice DefaultDevice = new ConsoleDevice();
+
+      private readonly string id;
+      private CharacterDeviceAdapter adapter;
+      private bool isRunning;
+      private StartupParameter parameter;
+
+      /// <summary>
+      /// Create a new REngine instance
+      /// </summary>
+      /// <param name="id">The identifier of this object</param>
+      /// <param name="dll">The name of the file that is the shared R library, e.g. "R.dll"</param>
+      protected REngine(string id, string dll)
+         : base(dll)
+      {
+         this.id = id;
+         this.isRunning = false;
+         this.Disposed = false;
+         this.EnableLock = true; // See https://rdotnet.codeplex.com/workitem/113; it seems wise to enable it by default.
+      }
+
+      /// <summary>
+      /// Gets/sets whether the call to Preserve and Unpreserve on symbolic expressions 
+      /// should be using a lock to prevent thread concurrency issues. Default is false;
+      /// </summary>
+      /// <remarks>Thanks to gchapman for proposing the fix. See https://rdotnet.codeplex.com/workitem/67 for details</remarks>
+      public bool EnableLock { get; set; }
+
+      /// <summary>
+      /// Gets whether this instance is running.
+      /// </summary>
+      public bool IsRunning
+      {
+         get { return this.isRunning; }
+      }
+
+      /// <summary>
+      /// Gets the version of R.DLL.
+      /// </summary>
+      public string DllVersion
+      {
+         get
+         {
+            // As R's version definitions are defined in #define preprocessor,
+            // C# cannot access them dynamically.
+            // But, on Win32 platform, we can get the version string via getDLLVersion function.
+            if (Environment.OSVersion.Platform != PlatformID.Win32NT)
+            {
+               throw new NotImplementedException();
+            }
+            var getVersion = GetFunction<_getDLLVersion>("getDLLVersion");
+            return Marshal.PtrToStringAnsi(getVersion());
+         }
+      }
+
+      /// <summary>
+      /// Gets the ID of this instance.
+      /// </summary>
+      public string ID
+      {
+         get { return this.id; }
+      }
+
+      /// <summary>
+      /// Gets the global environment.
+      /// </summary>
+      public REnvironment GlobalEnvironment
+      {
+         get
+         {
+            CheckEngineIsRunning();
+            return GetPredefinedSymbol("R_GlobalEnv").AsEnvironment();
+         }
+      }
+
+      private void CheckEngineIsRunning()
+      {
+         if (!IsRunning)
+         {
+            throw new InvalidOperationException("This engine is not running. You may have forgotten to call Initialize");
+         }
+      }
+
+      /// <summary>
+      /// Gets the root environment.
+      /// </summary>
+      public REnvironment EmptyEnvironment
+      {
+         get
+         {
+            CheckEngineIsRunning();
+            return GetPredefinedSymbol("R_EmptyEnv").AsEnvironment();
+         }
+      }
+
+      /// <summary>
+      /// Gets the base environment.
+      /// </summary>
+      public REnvironment BaseNamespace
+      {
+         get
+         {
+            CheckEngineIsRunning();
+            return GetPredefinedSymbol("R_BaseNamespace").AsEnvironment();
+         }
+      }
+
+      /// <summary>
+      /// Gets the <c>NULL</c> value.
+      /// </summary>
+      public SymbolicExpression NilValue
+      {
+         get
+         {
+            CheckEngineIsRunning();
+            return GetPredefinedSymbol("R_NilValue");
+         }
+      }
+
+      /// <summary>
+      /// Gets the unbound value.
+      /// </summary>
+      public SymbolicExpression UnboundValue
+      {
+         get
+         {
+            CheckEngineIsRunning();
+            return GetPredefinedSymbol("R_UnboundValue");
+         }
+      }
+
+      private static bool environmentIsSet;
+      private static REngine _engine;
+
+      /// <summary>
+      /// Gets the name of the R engine instance (singleton).
+      /// </summary>
+      public static string EngineName { get { return "R.NET"; } }
+
+      /// <summary>
+      /// Gets a reference to the R engine, creating and initializing it if necessary. In most cases users need not provide any parameter to this method.
+      /// </summary>
+      /// <param name="dll">The file name of the library to load, e.g. "R.dll" for Windows. You usually do not need need to provide this optional parameter</param>
+      /// <param name="initialize">Initialize the R engine after its creation. Default is true</param>
+      /// <param name="parameter">If 'initialize' is 'true', you can optionally specify the specific startup parameters for the R native engine</param>
+      /// <param name="device">If 'initialize' is 'true', you can optionally specify a character device for the R engine to use</param>
+      /// <returns>The engine.</returns>
+      /// <example>
+      /// <p>A minimalist approach is to just call GetInstance</p>
+      /// <code>
+      /// REngine.SetEnvironmentVariables();
+      /// var engine = REngine.GetInstance();
+      /// engine.Evaluate("letters[1:26]");
+      /// </code>
+      /// <p>In unusual circumstances you may need to elaborate on the initialization in a separate method call</p>
+      /// <code>
+      /// REngine.SetEnvironmentVariables(rPath=@"c:\my\peculiar\path\to\R\bin\x64");
+      /// var engine = REngine.GetInstance(initialize=false);
+      /// StartupParameter sParams=new StartupParameter(){NoRenviron=true;};
+      /// ICharacterDevice device = new YourCustomDevice();
+      /// engine.Initialize(parameter: sParams, device: device);
+      /// engine.Evaluate("letters[1:26]");
+      /// </code>
+      /// </example>
+      public static REngine GetInstance(string dll = null, bool initialize = true, StartupParameter parameter = null, ICharacterDevice device = null)
+      {
+         if (!environmentIsSet) // should there be a warning? and how?
+            SetEnvironmentVariables();
+         if (_engine == null)
+         {
+            _engine = CreateInstance(EngineName, dll);
+             if (initialize)
+             {
+                 _engine.Initialize(parameter, device);
+             }
+         }
+         if (_engine.Disposed)
+            throw new InvalidOperationException("The single REngine instance has already been disposed of (i.e. shut down). Multiple engine restart is not possible.");
+         return _engine;
+      }
+
+      /// <summary>
+      /// Creates a new instance that handles R.DLL.
+      /// </summary>
+      /// <param name="id">ID.</param>
+      /// <param name="dll">The file name of the library to load, e.g. "R.dll" for Windows. You should usually not provide this optional parameter</param>
+      /// <returns>The engine.</returns>
+      private static REngine CreateInstance(string id, string dll = null)
+      {
+         if (id == null)
+         {
+            throw new ArgumentNullException("id", "Empty ID is not allowed.");
+         }
+         if (id == string.Empty)
+         {
+            throw new ArgumentException("Empty ID is not allowed.", "id");
+         }
+         dll = ProcessRDllFileName(dll);
+         var engine = new REngine(id, dll);
+         return engine;
+      }
+
+      /// <summary>
+      /// if the parameter is null or empty string, return the default names of the R shared library file depending on the platform
+      /// </summary>
+      /// <param name="dll">The name of the library provided, possibly null or empty</param>
+      /// <returns>A candidate for the file name of the R shared library</returns>
+      protected static string ProcessRDllFileName(string dll)
+      {
+          if (!string.IsNullOrEmpty(dll)) return dll;
+          return NativeUtility.GetRLibraryFileName();
+      }
+
+      /// <summary>
+      /// Perform the necessary setup for the PATH and R_HOME environment variables.
+      /// </summary>
+      /// <param name="rHome">The path for R_HOME. If null (default), the function checks the R_HOME environment variable. If none is set, 
+      /// the function uses platform specific sensible default behaviors.</param>
+      /// <remarks>
+      /// This function has been designed to limit the tedium for users, while allowing custom settings for unusual installations.
+      /// </remarks>
+      public static void SetEnvironmentVariables(string rHome = null)
+      {
+         environmentIsSet = true;
+         NativeUtility.SetEnvironmentVariables(rHome);
+      }
+
+      /// <summary>
+      /// Set a global variable in native memory, of type int or compatible (e.g. uintptr_t)
+      /// </summary>
+      /// <param name="varname">variable name</param>
+      /// <param name="value">Value.</param>
+      /// <example>
+      /// <code>
+      /// SetDangerousInt32 ("R_CStackLimit", -1)
+      /// </code></example>
+      internal void SetDangerousInt32(string varname, int value)
+      {
+         var addr = this.DangerousGetHandle(varname);
+         System.Runtime.InteropServices.Marshal.WriteInt32(addr, value);
+      }
+
+      /// <summary>
+      /// Gets the value of a a global variable in native memory, of type int or compatible (e.g. uintptr_t)
+      /// </summary>
+      /// <param name="varname">variable name</param>
+      /// <example>
+      /// <code>
+      /// int stackLimit = GetDangerousInt32 ("R_CStackLimit")
+      /// </code></example>
+      /// <returns>The value, as read by Marshal.ReadInt32</returns>
+      internal int GetDangerousInt32(string varname)
+      {
+         var addr = this.DangerousGetHandle(varname);
+         return System.Runtime.InteropServices.Marshal.ReadInt32(addr);
+      }
+
+      /// <summary>
+      /// Gets the value of a character string
+      /// </summary>
+      /// <param name="varname">The variable name exported by the R dynamic library, e.g. R_ParseErrorMsg</param>
+      /// <returns>The Unicode equivalent of the native ANSI string</returns>
+      /// <example><code></code></example>
+      public string GetDangerousChar(string varname)
+      {
+         var addr = this.DangerousGetHandle(varname);
+         return Marshal.PtrToStringAnsi(addr);
+      }
+
+      /// <summary>
+      /// Initialize this REngine object. Only the first call has an effect. Subsequent calls to this function are ignored.
+      /// </summary>
+      /// <param name="parameter">The optional startup parameters</param>
+      /// <param name="device">The optional character device to use for the R engine</param>
+      /// <param name="setupMainLoop">if true, call the functions to initialise the embedded R</param>
+      public void Initialize(StartupParameter parameter = null, ICharacterDevice device = null, bool setupMainLoop = true)
+      {
+         if (this.isRunning)
+            return;
+         this.parameter = parameter ?? new StartupParameter();
+         this.adapter = new CharacterDeviceAdapter(device ?? DefaultDevice);
+         if (!setupMainLoop)
+         {
+            this.isRunning = true;
+            return;
+         }
+
+         string[] R_argv = BuildRArgv(this.parameter);
+         //string[] R_argv = new[]{"rdotnet_app",  "--interactive",  "--no-save",  "--no-restore-data",  "--max-ppsize=50000"};
+         //rdotnet_app --quiet --interactive --no-save --no-restore-data --max-mem-size=18446744073709551615 --max-ppsize=50000  
+         GetFunction<R_setStartTime>()();
+         int R_argc = R_argv.Length;
+
+         if (NativeUtility.GetPlatform() == PlatformID.Win32NT)
+         {
+            // Attempted Fix for https://rdotnet.codeplex.com/workitem/110; not working
+            // Tried to make sure that the command line options are taken into account. They are NOT effectively so via Rf_initialize_R only.
+            // The problem is that cmdlineoptions assumes it is called by RGui.exe or RTerm.exe, and overrides R_HOME
+
+            //   GetFunction<R_set_command_line_arguments>()(R_argc, R_argv);
+            //   GetFunction<cmdlineoptions>()(R_argc, R_argv);
+         }
+         
+         var status = GetFunction<Rf_initialize_R>()(R_argc, R_argv);
+         if (status != 0)
+            throw new Exception("A call to Rf_initialize_R returned a non-zero; status=" + status);
+
+         // following in RInside: may not be needed.
+         //GetFunction<R_ReplDLLinit> () ();
+         //this.parameter.Interactive = true; 
+         this.adapter.Install(this, this.parameter);
+         switch (NativeUtility.GetPlatform())
+         {
+            case PlatformID.Win32NT:
+               GetFunction<R_SetParams_Windows>("R_SetParams")(ref this.parameter.start);
+               break;
+
+            case PlatformID.MacOSX:
+            case PlatformID.Unix:
+               GetFunction<R_SetParams_Unix>("R_SetParams")(ref this.parameter.start.Common);
+               break;
+         }
+         GetFunction<setup_Rmainloop>()();
+
+         // Don't do any stack checking, see R Exts, '8.1.5 Threading issues', 
+         // https://rdotnet.codeplex.com/discussions/462947
+         // https://rdotnet.codeplex.com/workitem/115
+         SetDangerousInt32("R_CStackLimit", -1); 
+         switch (NativeUtility.GetPlatform())
+         {
+            case PlatformID.MacOSX:
+            case PlatformID.Unix:
+               SetDangerousInt32("R_SignalHandlers", 0); // RInside does this for non-WIN32. 
+               break;
+         }
+
+         this.isRunning = true;
+
+         // Partial Workaround (hopefully temporary) for https://rdotnet.codeplex.com/workitem/110
+         if (NativeUtility.GetPlatform() == PlatformID.Win32NT)
+         {
+            Evaluate( string.Format( "memory.limit({0})", (this.parameter.MaxMemorySize / 1048576UL)));
+         }
+
+      }
+
+      /// <summary>
+      /// Creates the command line arguments corresponding to the specified startup parameters
+      /// </summary>
+      /// <param name="parameter"></param>
+      /// <returns></returns>
+      /// <remarks>While not obvious from the R documentation, it seems that command line arguments need to be passed 
+      /// to get the startup parameters taken into account. Passing the StartupParameter to the API seems not to work as expected. 
+      /// While this function may appear like an oddity to a reader, it proved necessary to the initialisation of the R engine 
+      /// after much trial and error.</remarks>
+      public static string[] BuildRArgv(StartupParameter parameter)
+      {
+         var argv = new List<string>();
+         argv.Add("rdotnet_app");
+         // Not sure whether I should add no-readline
+         //[MarshalAs(UnmanagedType.Bool)]
+         //public bool R_Quiet;
+         if (parameter.Quiet && !parameter.Interactive) argv.Add("--quiet");  // --quite --interactive to R embedded crashed...
+
+         //[MarshalAs(UnmanagedType.Bool)]
+         //public bool R_Slave;
+         if (parameter.Slave) argv.Add("--slave");
+
+         //[MarshalAs(UnmanagedType.Bool)]
+         //public bool R_Interactive;
+         if (NativeUtility.GetPlatform() != PlatformID.Win32NT) // RTerm.exe --help shows no such option; Unix only.
+            if (parameter.Interactive) argv.Add("--interactive");
+
+         //[MarshalAs(UnmanagedType.Bool)]
+         //public bool R_Verbose;
+         if (parameter.Verbose) argv.Add("--verbose");
+
+         //[MarshalAs(UnmanagedType.Bool)]
+         //public bool LoadSiteFile;
+         if (!parameter.LoadSiteFile) argv.Add("--no-site-file");
+
+         //[MarshalAs(UnmanagedType.Bool)]
+         //public bool LoadInitFile;
+         if (!parameter.LoadInitFile) argv.Add("--no-init-file");
+
+         //[MarshalAs(UnmanagedType.Bool)]
+         //public bool DebugInitFile;
+         //if (parameter.Quiet) argv.Add("--quiet");
+
+         //public StartupRestoreAction RestoreAction;
+         //public StartupSaveAction SaveAction;
+         //internal UIntPtr vsize;
+         //internal UIntPtr nsize;
+         //internal UIntPtr max_vsize;
+         //internal UIntPtr max_nsize;
+         //internal UIntPtr ppsize;
+
+         //[MarshalAs(UnmanagedType.Bool)]
+         //public bool NoRenviron;
+         if (parameter.NoRenviron) argv.Add("--no-environ");
+
+         switch (parameter.SaveAction)
+         {
+            case StartupSaveAction.NoSave:
+               argv.Add("--no-save");
+               break;
+            case StartupSaveAction.Save:
+               argv.Add("--save");
+               break;
+         }
+         switch (parameter.RestoreAction)
+         {
+            case StartupRestoreAction.NoRestore:
+               argv.Add("--no-restore-data");
+               break;
+            case StartupRestoreAction.Restore:
+               argv.Add("--restore");
+               break;
+         }
+
+         if (parameter.MaxMemorySize == (Environment.Is64BitProcess ? ulong.MaxValue : uint.MaxValue))
+         {
+            // This creates a nasty crash if using the default MaxMemorySize. found out in Rdotnet workitem 72
+            // do nothing
+         }
+         else
+         {
+            argv.Add("--max-mem-size=" + parameter.MaxMemorySize);
+         }
+         argv.Add("--max-ppsize=" + parameter.StackSize);
+         return argv.ToArray();
+      }
+
+      /// <summary>
+      /// Forces garbage collection.
+      /// </summary>
+      public void ForceGarbageCollection()
+      {
+         GetFunction<R_gc>()();
+      }
+
+      /// <summary>
+      /// Gets a symbol defined in the global environment.
+      /// </summary>
+      /// <param name="name">The name.</param>
+      /// <returns>The symbol.</returns>
+      public SymbolicExpression GetSymbol(string name)
+      {
+         CheckEngineIsRunning();
+         return GlobalEnvironment.GetSymbol(name);
+      }
+
+      /// <summary>
+      /// Gets a symbol defined in the global environment.
+      /// </summary>
+      /// <param name="name">The name.</param>
+      /// <param name="environment">The environment. If <c>null</c> is passed, <see cref="GlobalEnvironment"/> is used.</param>
+      /// <returns>The symbol.</returns>
+      public SymbolicExpression GetSymbol(string name, REnvironment environment)
+      {
+         CheckEngineIsRunning();
+         if (environment == null)
+         {
+            environment = GlobalEnvironment;
+         }
+         return environment.GetSymbol(name);
+      }
+
+      /// <summary>
+      /// Assign a value to a name in the global environment.
+      /// </summary>
+      /// <param name="name">The name.</param>
+      /// <param name="expression">The symbol.</param>
+      public void SetSymbol(string name, SymbolicExpression expression)
+      {
+         CheckEngineIsRunning();
+         GlobalEnvironment.SetSymbol(name, expression);
+      }
+
+      /// <summary>
+      /// Assign a value to a name in a specific environment.
+      /// </summary>
+      /// <param name="name">The name.</param>
+      /// <param name="expression">The symbol.</param>
+      /// <param name="environment">The environment. If <c>null</c> is passed, <see cref="GlobalEnvironment"/> is used.</param>
+      public void SetSymbol(string name, SymbolicExpression expression, REnvironment environment)
+      {
+         CheckEngineIsRunning();
+         if (environment == null)
+         {
+            environment = GlobalEnvironment;
+         }
+         environment.SetSymbol(name, expression);
+      }
+
+      /// <summary>
+      /// Evaluates a statement in the given string.
+      /// </summary>
+      /// <param name="statement">The statement.</param>
+      /// <returns>Last evaluation.</returns>
+      public SymbolicExpression Evaluate(string statement)
+      {
+         CheckEngineIsRunning();
+         return Defer(statement).LastOrDefault();
+      }
+
+      /// <summary>
+      /// Evaluates a statement in the given stream.
+      /// </summary>
+      /// <param name="stream">The stream.</param>
+      /// <returns>Last evaluation.</returns>
+      public SymbolicExpression Evaluate(Stream stream)
+      {
+         CheckEngineIsRunning();
+         return Defer(stream).LastOrDefault();
+      }
+
+      /// <summary>
+      /// Evaluates a statement in the given string.
+      /// </summary>
+      /// <param name="statement">The statement.</param>
+      /// <returns>Each evaluation.</returns>
+      private IEnumerable<SymbolicExpression> Defer(string statement)
+      {
+         CheckEngineIsRunning();
+         if (statement == null)
+         {
+            throw new ArgumentNullException();
+         }
+
+         using (TextReader reader = new StringReader(statement))
+         {
+            var incompleteStatement = new StringBuilder();
+            string line;
+            while ((line = reader.ReadLine()) != null)
+            {
+               foreach (var segment in Segment(line))
+               {
+                  var result = Parse(segment, incompleteStatement);
+                  if (result != null)
+                  {
+                     yield return result;
+                  }
+               }
+            }
+         }
+      }
+
+      /// <summary>
+      /// Evaluates a statement in the given stream.
+      /// </summary>
+      /// <param name="stream">The stream.</param>
+      /// <returns>Each evaluation.</returns>
+      public IEnumerable<SymbolicExpression> Defer(Stream stream)
+      {
+         CheckEngineIsRunning();
+         if (stream == null)
+         {
+            throw new ArgumentNullException();
+         }
+         if (!stream.CanRead)
+         {
+            throw new ArgumentException();
+         }
+
+         using (TextReader reader = new StreamReader(stream))
+         {
+            var incompleteStatement = new StringBuilder();
+            string line;
+            while ((line = reader.ReadLine()) != null)
+            {
+               foreach (var segment in Segment(line))
+               {
+                  var result = Parse(segment, incompleteStatement);
+                  if (result != null)
+                  {
+                     yield return result;
+                  }
+               }
+            }
+         }
+      }
+
+      private static IEnumerable<string> Segment(string line)
+      {
+         var segments = line.Split(';');
+         for (var index = 0; index < segments.Length; index++)
+         {
+            if (index == segments.Length - 1)
+            {
+               if (segments[index] != string.Empty)
+               {
+                  yield return segments[index] + "\n";
+               }
+            }
+            else
+            {
+               yield return segments[index] + ";";
+            }
+         }
+      }
+
+      private SymbolicExpression Parse(string statement, StringBuilder incompleteStatement)
+      {
+         incompleteStatement.Append(statement);
+         var s = GetFunction<Rf_mkString>()(incompleteStatement.ToString());
+         string errorStatement;
+         using (new ProtectedPointer(this, s))
+         {
+            ParseStatus status;
+            var vector = new ExpressionVector(this, GetFunction<R_ParseVector>()(s, -1, out status, NilValue.DangerousGetHandle()));
+
+            switch (status)
+            {
+               case ParseStatus.OK:
+                  incompleteStatement.Clear();
+                  if (vector.Length == 0)
+                  {
+                     return null;
+                  }
+                  using (new ProtectedPointer(vector))
+                  {
+                     SymbolicExpression result;
+                     if (!vector.First().TryEvaluate(GlobalEnvironment, out result))
+                     {
+                        throw new EvaluationException(LastErrorMessage);
+                     }
+                     return result;
+                  }
+               case ParseStatus.Incomplete:
+                  return null;
+               case ParseStatus.Error:
+                  // TODO: use LastErrorMessage if below is just a subset
+                  var parseErrorMsg = GetDangerousChar("R_ParseErrorMsg");
+                  errorStatement = incompleteStatement.ToString();
+                  incompleteStatement.Clear();
+                  throw new ParseException(status, errorStatement, parseErrorMsg);
+               default:
+                  errorStatement = incompleteStatement.ToString();
+                  incompleteStatement.Clear();
+                  throw new ParseException(status, errorStatement, "");
+            }
+         }
+      }
+
+
+      /// <summary>
+      /// A cache of the unevaluated R expression 'geterrmessage'
+      /// </summary>
+      /// <remarks>do_geterrmessage is in Rdll.hide, so we cannot access at the C API level. 
+      /// We use the 'geterrmessage()' R evaluation, but not using the same mechanism as other REngine evaluation 
+      /// to avoid recursions issues</remarks>
+      private Expression geterrmessage = null;
+
+      /// <summary>
+      /// Gets the last error message in the R engine; see R function geterrmessage.
+      /// </summary>
+      internal string LastErrorMessage
+      {
+         get
+         {
+            if (geterrmessage == null)
+            {
+               var statement = "geterrmessage()\n";
+               var s = GetFunction<Rf_mkString>()(statement);
+               ParseStatus status;
+               var vector = new ExpressionVector(this, GetFunction<R_ParseVector>()(s, -1, out status, NilValue.DangerousGetHandle()));
+               if (status != ParseStatus.OK)
+                  throw new ParseException(status, statement, "");
+               if (vector.Length == 0)
+                  throw new ParseException(status, statement, "Failed to create expression vector!");
+               geterrmessage = vector.First();
+            }
+            SymbolicExpression result;
+            if (geterrmessage.TryEvaluate(GlobalEnvironment, out result))
+            {
+               var msgs = SymbolicExpressionExtension.AsCharacter(result).ToArray();
+               if (msgs.Length > 1)
+                  throw new Exception("Unexpected multiple error messages returned");
+               if (msgs.Length == 0)
+                  throw new Exception("No error messages returned (zero length)");
+               return msgs[0];
+            }
+            else
+               throw new EvaluationException("Unable to retrieve an R error message. Evaluating 'geterrmessage()' fails. The R engine is not in a working state.");
+         }
+      }
+
+      /// <summary>
+      /// Sets the command line arguments.
+      /// </summary>
+      /// <param name="args">The arguments.</param>
+      public void SetCommandLineArguments(string[] args)
+      {
+         CheckEngineIsRunning();
+         var newArgs = Utility.AddFirst(ID, args);
+         GetFunction<R_set_command_line_arguments>()(newArgs.Length, newArgs);
+      }
+
+      /// <summary>
+      /// Event triggered when disposing of this REngine
+      /// </summary>
+      public event EventHandler Disposing;
+
+      /// <summary>
+      /// Called on disposing of this REngine
+      /// </summary>
+      /// <param name="e"></param>
+      protected virtual void OnDisposing(EventArgs e)
+      {
+         if (Disposing != null)
+         {
+            Disposing(this, e);
+         }
+      }
+
+      /// <summary>
+      /// Gets whether this object has been disposed of already.
+      /// </summary>
+      public bool Disposed { get; private set; }
+
+      /// <summary>
+      /// Dispose of this REngine, including using the native R API to clean up, if the parameter is true
+      /// </summary>
+      /// <param name="disposing">if true, release native resources, using the native R API to clean up.</param>
+      protected override void Dispose(bool disposing)
+      {
+         this.isRunning = false;
+         OnDisposing(EventArgs.Empty);
+         if (disposing && !Disposed)
+         {
+            GetFunction<R_RunExitFinalizers>()();
+            GetFunction<Rf_CleanEd>()();
+            GetFunction<R_CleanTempDir>()();
+            Disposed = true;
+         }
+
+         GC.KeepAlive(this.parameter);
+         base.Dispose(disposing);
+      }
+
+      /// <summary>
+      /// Gets the predefined symbol with the specified name.
+      /// </summary>
+      /// <param name="name">The name.</param>
+      /// <returns>The symbol.</returns>
+      public SymbolicExpression GetPredefinedSymbol(string name)
+      {
+         CheckEngineIsRunning();
+         try
+         {
+            var pointer = DangerousGetHandle(name);
+            return new SymbolicExpression(this, Marshal.ReadIntPtr(pointer));
+         }
+         catch (Exception ex)
+         {
+            throw new ArgumentException(null, ex);
+         }
+      }
+
+      #region Nested type: _getDLLVersion
+
+      [UnmanagedFunctionPointer(CallingConvention.Cdecl)]
+      private delegate IntPtr _getDLLVersion();
+
+      #endregion Nested type: _getDLLVersion
+
+      /// <summary>
+      /// Removes variables from the R global environment, and whether garbage collections should be forced
+      /// </summary>
+      /// <param name="garbageCollectR">if true (default) request an R garbage collection. This happens after the .NET garbage collection if both requested</param>
+      /// <param name="garbageCollectDotNet">If true (default), triggers CLR garbage collection and wait for pending finalizers.</param>
+      /// <param name="removeHiddenRVars">Should hidden variables (starting with '.', such as '.Random.seed') be removed. Default is false.</param>
+      /// <param name="detachPackages">If true, detach some packages and other attached resources. Default is false. See 'detach' function in R</param>
+      /// <param name="toDetach">names of resources to dettach, e.g. an array of names such as 'mpg', 'package:lattice'. 
+      /// If null, entries found in 'search()' between the first item and 'package:base' are detached. See 'search' function documentation in R</param>
+      public void ClearGlobalEnvironment(bool garbageCollectR = true, bool garbageCollectDotNet = true, bool removeHiddenRVars = false, bool detachPackages = false, string[] toDetach = null)
+      {
+         if (detachPackages)
+            doDetachPackages(toDetach);
+         var rmStatement = removeHiddenRVars ? "rm(list=ls(all.names=TRUE))" : "rm(list=ls())";
+         this.Evaluate(rmStatement);
+         if (garbageCollectDotNet)
+         {
+            dotNetCollectAndWait();
+            dotNetCollectAndWait();
+         }
+         if (garbageCollectR)
+            ForceGarbageCollection();
+      }
+
+      private void doDetachPackages(string[] toDetach)
+      {
+         if (toDetach == null)
+         {
+            toDetach = Evaluate("search()[2:(which(search()=='package:stats')-1)]").AsCharacter().ToArray();
+         }
+         foreach (var dbName in toDetach)
+         {
+            Evaluate("detach('" + dbName + "')");
+         }
+      }
+
+      private static void dotNetCollectAndWait()
+      {
+         GC.Collect();
+         GC.WaitForPendingFinalizers();
+      }
+
+      private IntPtr stringNAPointer = IntPtr.Zero;
+
+      /// <summary>
+      /// Native pointer to the SEXP representing NA for strings (character vectors in R terminology).
+      /// </summary>
+      public IntPtr NaStringPointer
+      {
+         get
+         {
+            if (stringNAPointer == IntPtr.Zero)
+               stringNAPointer = NaString.DangerousGetHandle();
+            return stringNAPointer;
+         }
+      }
+
+      private SymbolicExpression stringNaSexp = null;
+
+      /// <summary>
+      /// SEXP representing NA for strings (character vectors in R terminology).
+      /// </summary>
+      public SymbolicExpression NaString
+      {
+         get
+         {
+            if (stringNaSexp == null)
+               stringNaSexp = this.GetPredefinedSymbol("R_NaString");
+            return stringNaSexp;
+         }
+      }
+
+   }
 }