﻿using RDotNet.Diagnostics;
using RDotNet.Dynamic;
using System;
using System.Collections.Generic;
using System.Diagnostics;
using System.Dynamic;
using System.Linq;
using System.Runtime.InteropServices;
using System.Security.Permissions;

namespace RDotNet
{
<<<<<<< HEAD
   /// <summary>
   /// A data frame.
   /// </summary>
   [DebuggerDisplay(@"ColumnCount = {ColumnCount}; RowCount = {RowCount}; RObjectType = {Type}")]
   [DebuggerTypeProxy(typeof(DataFrameDebugView))]
   [SecurityPermission(SecurityAction.Demand, Flags = SecurityPermissionFlag.UnmanagedCode)]
   public class DataFrame : Vector<DynamicVector>
   {
      private const string RRowNamesSymbolName = "R_RowNamesSymbol";

      /// <summary>
      /// Creates a new instance.
      /// </summary>
      /// <param name="engine">The <see cref="REngine"/> handling this instance.</param>
      /// <param name="coerced">The pointer to a data frame.</param>
      protected internal DataFrame(REngine engine, IntPtr coerced)
         : base(engine, coerced)
      { }

      /// <summary>
      /// Gets or sets the column at the specified index as a vector.
      /// </summary>
      /// <param name="columnIndex">The zero-based index of the column to get or set.</param>
      /// <returns>The column at the specified index.</returns>
      public override DynamicVector this[int columnIndex]
      {
         get
         {
            if (columnIndex < 0 || Length <= columnIndex)
            {
               throw new ArgumentOutOfRangeException();
            }
            using (new ProtectedPointer(this))
            {
               return GetColumn(columnIndex);
            }
         }
         set
         {
            if (columnIndex < 0 || Length <= columnIndex)
            {
               throw new ArgumentOutOfRangeException();
            }
            using (new ProtectedPointer(this))
            {
               SetColumn(columnIndex, value);
            }
         }
      }

      protected override DynamicVector[] GetArrayFast()
      {
         var res = new DynamicVector[this.Length];
         for (int i = 0; i < res.Length; i++)
            res[i] = GetColumn(i);
         return res;
      }

      private DynamicVector GetColumn(int columnIndex)
      {
         int offset = GetOffset(columnIndex);
         IntPtr pointer = Marshal.ReadIntPtr(DataPointer, offset);
         return new DynamicVector(Engine, pointer);
      }

      private void SetColumn(int columnIndex, DynamicVector value)
      {
         int offset = GetOffset(columnIndex);
         Marshal.WriteIntPtr(DataPointer, offset, (value ?? Engine.NilValue).DangerousGetHandle());
      }

      protected override void SetVectorDirect(DynamicVector[] values)
      {
         for (int i = 0; i < values.Length; i++)
            SetColumn(i, values[i]);
      }

      /// <summary>
      /// Gets or sets the element at the specified indexes.
      /// </summary>
      /// <param name="rowIndex">The row index.</param>
      /// <param name="columnIndex">The column index.</param>
      /// <returns>The element.</returns>
      public object this[int rowIndex, int columnIndex]
      {
         get
         {
            DynamicVector column = this[columnIndex];
            return column[rowIndex];
         }
         set
         {
            DynamicVector column = this[columnIndex];
            column[rowIndex] = value;
         }
      }

      /// <summary>
      /// Gets or sets the element at the specified index and name.
      /// </summary>
      /// <param name="rowIndex">The row index.</param>
      /// <param name="columnName">The column name.</param>
      /// <returns>The element.</returns>
      public object this[int rowIndex, string columnName]
      {
         get
         {
            DynamicVector column = this[columnName];
            return column[rowIndex];
         }
         set
         {
            DynamicVector column = this[columnName];
            column[rowIndex] = value;
         }
      }

      /// <summary>
      /// Gets or sets the element at the specified names.
      /// </summary>
      /// <param name="rowName">The row name.</param>
      /// <param name="columnName">The column name.</param>
      /// <returns>The element.</returns>
      public object this[string rowName, string columnName]
      {
         get
         {
            DynamicVector column = this[columnName];
            return column[rowName];
         }
         set
         {
            DynamicVector column = this[columnName];
            column[rowName] = value;
         }
      }

      /// <summary>
      /// Gets the number of data sets.
      /// </summary>
      public int RowCount
      {
         get { return ColumnCount == 0 ? 0 : this[0].Length; }
      }

      /// <summary>
      /// Gets the number of kinds of data.
      /// </summary>
      public int ColumnCount
      {
         get { return Length; }
      }

      /// <summary>
      /// Gets the names of rows.
      /// </summary>
      public string[] RowNames
      {
         get
         {
            SymbolicExpression rowNamesSymbol = Engine.GetPredefinedSymbol(RRowNamesSymbolName);
            SymbolicExpression rowNames = GetAttribute(rowNamesSymbol);
            if (rowNames == null)
            {
               return null;
            }
            CharacterVector rowNamesVector = rowNames.AsCharacter();
            if (rowNamesVector == null)
            {
               return null;
            }

            int length = rowNamesVector.Length;
            var result = new string[length];
            rowNamesVector.CopyTo(result, length);
            return result;
         }
      }

      /// <summary>
      /// Gets the names of columns.
      /// </summary>
      public string[] ColumnNames
      {
         get { return Names; }
      }

      protected override int DataSize
      {
         get { return Marshal.SizeOf(typeof(IntPtr)); }
      }

      /// <summary>
      /// Gets the row at the specified index.
      /// </summary>
      /// <param name="rowIndex">The index.</param>
      /// <returns>The row.</returns>
      public DataFrameRow GetRow(int rowIndex)
      {
         return new DataFrameRow(this, rowIndex);
      }

      /// <summary>
      /// Gets the row at the specified index mapping a specified class.
      /// </summary>
      /// <typeparam name="TRow">The row type with <see cref="DataFrameRowAttribute"/>.</typeparam>
      /// <returns>The row.</returns>
      public TRow GetRow<TRow>(int rowIndex)
         where TRow : class, new()
      {
         var rowType = typeof(TRow);
         var attribute = (DataFrameRowAttribute)rowType.GetCustomAttributes(typeof(DataFrameRowAttribute), false).Single();
         if (attribute == null)
         {
            throw new ArgumentException("DataFrameRowAttribute is required.");
         }
         var row = GetRow(rowIndex);
         return attribute.Convert<TRow>(row);
      }

      /// <summary>
      /// Enumerates all the rows in the data frame.
      /// </summary>
      /// <returns>The collection of the rows.</returns>
      public IEnumerable<DataFrameRow> GetRows()
      {
         int rowCount = RowCount;
         for (int rowIndex = 0; rowIndex < rowCount; rowIndex++)
         {
            yield return GetRow(rowIndex);
         }
      }

      /// <summary>
      /// Enumerates all the rows in the data frame mapping a specified class.
      /// </summary>
      /// <typeparam name="TRow">The row type with <see cref="DataFrameRowAttribute"/>.</typeparam>
      /// <returns>The collection of the rows.</returns>
      public IEnumerable<TRow> GetRows<TRow>()
         where TRow : class, new()
      {
         var rowType = typeof(TRow);
         var attribute = (DataFrameRowAttribute)rowType.GetCustomAttributes(typeof(DataFrameRowAttribute), false).Single();
         if (attribute == null)
         {
            throw new ArgumentException("DataFrameRowAttribute is required.");
         }
         int rowCount = RowCount;
         for (int rowIndex = 0; rowIndex < rowCount; rowIndex++)
         {
            var row = GetRow(rowIndex);
            yield return attribute.Convert<TRow>(row);
         }
      }

      public override DynamicMetaObject GetMetaObject(System.Linq.Expressions.Expression parameter)
      {
         return new DataFrameDynamicMeta(parameter, this);
      }
   }
}
=======
	/// <summary>
	/// A data frame.
	/// </summary>
	[SecurityPermission(SecurityAction.Demand, Flags = SecurityPermissionFlag.UnmanagedCode)]
	public class DataFrame : Vector<DynamicVector>
	{
		private const string RRowNamesSymbolName = "R_RowNamesSymbol";

		/// <summary>
		/// Creates a new instance.
		/// </summary>
		/// <param name="engine">The <see cref="REngine"/> handling this instance.</param>
		/// <param name="coerced">The pointer to a data frame.</param>
		public DataFrame(REngine engine, IntPtr coerced)
			: base(engine, coerced)
		{}

		/// <summary>
		/// Gets or sets the column at the specified index as a vector.
		/// </summary>
		/// <param name="columnIndex">The zero-based index of the column to get or set.</param>
		/// <returns>The column at the specified index.</returns>
		public override DynamicVector this[int columnIndex]
		{
			get
			{
				if (columnIndex < 0 || Length <= columnIndex)
				{
					throw new ArgumentOutOfRangeException();
				}
				using (new ProtectedPointer(this))
				{
					int offset = GetOffset(columnIndex);
					IntPtr pointer = Marshal.ReadIntPtr(DataPointer, offset);
					return new DynamicVector(Engine, pointer);
				}
			}
			set
			{
				if (columnIndex < 0 || Length <= columnIndex)
				{
					throw new ArgumentOutOfRangeException();
				}
				using (new ProtectedPointer(this))
				{
					int offset = GetOffset(columnIndex);
					Marshal.WriteIntPtr(DataPointer, offset, (value ?? Engine.NilValue).DangerousGetHandle());
				}
			}
		}

		/// <summary>
		/// Gets or sets the element at the specified indexes.
		/// </summary>
		/// <param name="rowIndex">The row index.</param>
		/// <param name="columnIndex">The column index.</param>
		/// <returns>The element.</returns>
		public object this[int rowIndex, int columnIndex]
		{
			get
			{
				DynamicVector column = this[columnIndex];
				return column[rowIndex];
			}
			set
			{
				DynamicVector column = this[columnIndex];
				column[rowIndex] = value;
			}
		}

		/// <summary>
		/// Gets or sets the element at the specified index and name.
		/// </summary>
		/// <param name="rowIndex">The row index.</param>
		/// <param name="columnName">The column name.</param>
		/// <returns>The element.</returns>
		public object this[int rowIndex, string columnName]
		{
			get
			{
				DynamicVector column = this[columnName];
				return column[rowIndex];
			}
			set
			{
				DynamicVector column = this[columnName];
				column[rowIndex] = value;
			}
		}

		/// <summary>
		/// Gets or sets the element at the specified names.
		/// </summary>
		/// <param name="rowName">The row name.</param>
		/// <param name="columnName">The column name.</param>
		/// <returns>The element.</returns>
		public object this[string rowName, string columnName]
		{
			get
			{
				DynamicVector column = this[columnName];
				return column[rowName];
			}
			set
			{
				DynamicVector column = this[columnName];
				column[rowName] = value;
			}
		}

		/// <summary>
		/// Gets the number of data sets.
		/// </summary>
		public int RowCount
		{
			get { return ColumnCount == 0 ? 0 : this[0].Length; }
		}

		/// <summary>
		/// Gets the number of kinds of data.
		/// </summary>
		public int ColumnCount
		{
			get { return Length; }
		}

		/// <summary>
		/// Gets the names of rows.
		/// </summary>
		public string[] RowNames
		{
			get
			{
				SymbolicExpression rowNamesSymbol = Engine.GetPredefinedSymbol(RRowNamesSymbolName);
				SymbolicExpression rowNames = GetAttribute(rowNamesSymbol);
				if (rowNames == null)
				{
					return null;
				}
				CharacterVector rowNamesVector = rowNames.AsCharacter();
				if (rowNamesVector == null)
				{
					return null;
				}

				int length = rowNamesVector.Length;
				var result = new string[length];
				rowNamesVector.CopyTo(result, length);
				return result;
			}
		}

		/// <summary>
		/// Gets the names of columns.
		/// </summary>
		public string[] ColumnNames
		{
			get { return Names; }
		}

		protected override int DataSize
		{
			get { return Marshal.SizeOf(typeof(IntPtr)); }
		}

		/// <summary>
		/// Gets the row at the specified index.
		/// </summary>
		/// <param name="rowIndex">The index.</param>
		/// <returns>The row.</returns>
		public DataFrameRow GetRow(int rowIndex)
		{
			return new DataFrameRow(this, rowIndex);
		}

		/// <summary>
		/// Enumerates all the rows in the data frame.
		/// </summary>
		/// <returns>The collection of the rows.</returns>
		public IEnumerable<DataFrameRow> GetRows()
		{
			int rowCount = RowCount;
			for (int rowIndex = 0; rowIndex < rowCount; rowIndex++)
			{
				yield return GetRow(rowIndex);
			}
		}

		public override DynamicMetaObject GetMetaObject(System.Linq.Expressions.Expression parameter)
		{
			return new DataFrameDynamicMeta(parameter, this);
		}
	}
}

>>>>>>> 2e46afd9
<|MERGE_RESOLUTION|>--- conflicted
+++ resolved
@@ -1,472 +1,273 @@
-﻿using RDotNet.Diagnostics;
-using RDotNet.Dynamic;
-using System;
-using System.Collections.Generic;
-using System.Diagnostics;
-using System.Dynamic;
-using System.Linq;
-using System.Runtime.InteropServices;
-using System.Security.Permissions;
-
-namespace RDotNet
-{
-<<<<<<< HEAD
-   /// <summary>
-   /// A data frame.
-   /// </summary>
-   [DebuggerDisplay(@"ColumnCount = {ColumnCount}; RowCount = {RowCount}; RObjectType = {Type}")]
-   [DebuggerTypeProxy(typeof(DataFrameDebugView))]
-   [SecurityPermission(SecurityAction.Demand, Flags = SecurityPermissionFlag.UnmanagedCode)]
-   public class DataFrame : Vector<DynamicVector>
-   {
-      private const string RRowNamesSymbolName = "R_RowNamesSymbol";
-
-      /// <summary>
-      /// Creates a new instance.
-      /// </summary>
-      /// <param name="engine">The <see cref="REngine"/> handling this instance.</param>
-      /// <param name="coerced">The pointer to a data frame.</param>
-      protected internal DataFrame(REngine engine, IntPtr coerced)
-         : base(engine, coerced)
-      { }
-
-      /// <summary>
-      /// Gets or sets the column at the specified index as a vector.
-      /// </summary>
-      /// <param name="columnIndex">The zero-based index of the column to get or set.</param>
-      /// <returns>The column at the specified index.</returns>
-      public override DynamicVector this[int columnIndex]
-      {
-         get
-         {
-            if (columnIndex < 0 || Length <= columnIndex)
-            {
-               throw new ArgumentOutOfRangeException();
-            }
-            using (new ProtectedPointer(this))
-            {
-               return GetColumn(columnIndex);
-            }
-         }
-         set
-         {
-            if (columnIndex < 0 || Length <= columnIndex)
-            {
-               throw new ArgumentOutOfRangeException();
-            }
-            using (new ProtectedPointer(this))
-            {
-               SetColumn(columnIndex, value);
-            }
-         }
-      }
-
-      protected override DynamicVector[] GetArrayFast()
-      {
-         var res = new DynamicVector[this.Length];
-         for (int i = 0; i < res.Length; i++)
-            res[i] = GetColumn(i);
-         return res;
-      }
-
-      private DynamicVector GetColumn(int columnIndex)
-      {
-         int offset = GetOffset(columnIndex);
-         IntPtr pointer = Marshal.ReadIntPtr(DataPointer, offset);
-         return new DynamicVector(Engine, pointer);
-      }
-
-      private void SetColumn(int columnIndex, DynamicVector value)
-      {
-         int offset = GetOffset(columnIndex);
-         Marshal.WriteIntPtr(DataPointer, offset, (value ?? Engine.NilValue).DangerousGetHandle());
-      }
-
-      protected override void SetVectorDirect(DynamicVector[] values)
-      {
-         for (int i = 0; i < values.Length; i++)
-            SetColumn(i, values[i]);
-      }
-
-      /// <summary>
-      /// Gets or sets the element at the specified indexes.
-      /// </summary>
-      /// <param name="rowIndex">The row index.</param>
-      /// <param name="columnIndex">The column index.</param>
-      /// <returns>The element.</returns>
-      public object this[int rowIndex, int columnIndex]
-      {
-         get
-         {
-            DynamicVector column = this[columnIndex];
-            return column[rowIndex];
-         }
-         set
-         {
-            DynamicVector column = this[columnIndex];
-            column[rowIndex] = value;
-         }
-      }
-
-      /// <summary>
-      /// Gets or sets the element at the specified index and name.
-      /// </summary>
-      /// <param name="rowIndex">The row index.</param>
-      /// <param name="columnName">The column name.</param>
-      /// <returns>The element.</returns>
-      public object this[int rowIndex, string columnName]
-      {
-         get
-         {
-            DynamicVector column = this[columnName];
-            return column[rowIndex];
-         }
-         set
-         {
-            DynamicVector column = this[columnName];
-            column[rowIndex] = value;
-         }
-      }
-
-      /// <summary>
-      /// Gets or sets the element at the specified names.
-      /// </summary>
-      /// <param name="rowName">The row name.</param>
-      /// <param name="columnName">The column name.</param>
-      /// <returns>The element.</returns>
-      public object this[string rowName, string columnName]
-      {
-         get
-         {
-            DynamicVector column = this[columnName];
-            return column[rowName];
-         }
-         set
-         {
-            DynamicVector column = this[columnName];
-            column[rowName] = value;
-         }
-      }
-
-      /// <summary>
-      /// Gets the number of data sets.
-      /// </summary>
-      public int RowCount
-      {
-         get { return ColumnCount == 0 ? 0 : this[0].Length; }
-      }
-
-      /// <summary>
-      /// Gets the number of kinds of data.
-      /// </summary>
-      public int ColumnCount
-      {
-         get { return Length; }
-      }
-
-      /// <summary>
-      /// Gets the names of rows.
-      /// </summary>
-      public string[] RowNames
-      {
-         get
-         {
-            SymbolicExpression rowNamesSymbol = Engine.GetPredefinedSymbol(RRowNamesSymbolName);
-            SymbolicExpression rowNames = GetAttribute(rowNamesSymbol);
-            if (rowNames == null)
-            {
-               return null;
-            }
-            CharacterVector rowNamesVector = rowNames.AsCharacter();
-            if (rowNamesVector == null)
-            {
-               return null;
-            }
-
-            int length = rowNamesVector.Length;
-            var result = new string[length];
-            rowNamesVector.CopyTo(result, length);
-            return result;
-         }
-      }
-
-      /// <summary>
-      /// Gets the names of columns.
-      /// </summary>
-      public string[] ColumnNames
-      {
-         get { return Names; }
-      }
-
-      protected override int DataSize
-      {
-         get { return Marshal.SizeOf(typeof(IntPtr)); }
-      }
-
-      /// <summary>
-      /// Gets the row at the specified index.
-      /// </summary>
-      /// <param name="rowIndex">The index.</param>
-      /// <returns>The row.</returns>
-      public DataFrameRow GetRow(int rowIndex)
-      {
-         return new DataFrameRow(this, rowIndex);
-      }
-
-      /// <summary>
-      /// Gets the row at the specified index mapping a specified class.
-      /// </summary>
-      /// <typeparam name="TRow">The row type with <see cref="DataFrameRowAttribute"/>.</typeparam>
-      /// <returns>The row.</returns>
-      public TRow GetRow<TRow>(int rowIndex)
-         where TRow : class, new()
-      {
-         var rowType = typeof(TRow);
-         var attribute = (DataFrameRowAttribute)rowType.GetCustomAttributes(typeof(DataFrameRowAttribute), false).Single();
-         if (attribute == null)
-         {
-            throw new ArgumentException("DataFrameRowAttribute is required.");
-         }
-         var row = GetRow(rowIndex);
-         return attribute.Convert<TRow>(row);
-      }
-
-      /// <summary>
-      /// Enumerates all the rows in the data frame.
-      /// </summary>
-      /// <returns>The collection of the rows.</returns>
-      public IEnumerable<DataFrameRow> GetRows()
-      {
-         int rowCount = RowCount;
-         for (int rowIndex = 0; rowIndex < rowCount; rowIndex++)
-         {
-            yield return GetRow(rowIndex);
-         }
-      }
-
-      /// <summary>
-      /// Enumerates all the rows in the data frame mapping a specified class.
-      /// </summary>
-      /// <typeparam name="TRow">The row type with <see cref="DataFrameRowAttribute"/>.</typeparam>
-      /// <returns>The collection of the rows.</returns>
-      public IEnumerable<TRow> GetRows<TRow>()
-         where TRow : class, new()
-      {
-         var rowType = typeof(TRow);
-         var attribute = (DataFrameRowAttribute)rowType.GetCustomAttributes(typeof(DataFrameRowAttribute), false).Single();
-         if (attribute == null)
-         {
-            throw new ArgumentException("DataFrameRowAttribute is required.");
-         }
-         int rowCount = RowCount;
-         for (int rowIndex = 0; rowIndex < rowCount; rowIndex++)
-         {
-            var row = GetRow(rowIndex);
-            yield return attribute.Convert<TRow>(row);
-         }
-      }
-
-      public override DynamicMetaObject GetMetaObject(System.Linq.Expressions.Expression parameter)
-      {
-         return new DataFrameDynamicMeta(parameter, this);
-      }
-   }
-}
-=======
-	/// <summary>
-	/// A data frame.
-	/// </summary>
-	[SecurityPermission(SecurityAction.Demand, Flags = SecurityPermissionFlag.UnmanagedCode)]
-	public class DataFrame : Vector<DynamicVector>
-	{
-		private const string RRowNamesSymbolName = "R_RowNamesSymbol";
-
-		/// <summary>
-		/// Creates a new instance.
-		/// </summary>
-		/// <param name="engine">The <see cref="REngine"/> handling this instance.</param>
-		/// <param name="coerced">The pointer to a data frame.</param>
-		public DataFrame(REngine engine, IntPtr coerced)
-			: base(engine, coerced)
-		{}
-
-		/// <summary>
-		/// Gets or sets the column at the specified index as a vector.
-		/// </summary>
-		/// <param name="columnIndex">The zero-based index of the column to get or set.</param>
-		/// <returns>The column at the specified index.</returns>
-		public override DynamicVector this[int columnIndex]
-		{
-			get
-			{
-				if (columnIndex < 0 || Length <= columnIndex)
-				{
-					throw new ArgumentOutOfRangeException();
-				}
-				using (new ProtectedPointer(this))
-				{
-					int offset = GetOffset(columnIndex);
-					IntPtr pointer = Marshal.ReadIntPtr(DataPointer, offset);
-					return new DynamicVector(Engine, pointer);
-				}
-			}
-			set
-			{
-				if (columnIndex < 0 || Length <= columnIndex)
-				{
-					throw new ArgumentOutOfRangeException();
-				}
-				using (new ProtectedPointer(this))
-				{
-					int offset = GetOffset(columnIndex);
-					Marshal.WriteIntPtr(DataPointer, offset, (value ?? Engine.NilValue).DangerousGetHandle());
-				}
-			}
-		}
-
-		/// <summary>
-		/// Gets or sets the element at the specified indexes.
-		/// </summary>
-		/// <param name="rowIndex">The row index.</param>
-		/// <param name="columnIndex">The column index.</param>
-		/// <returns>The element.</returns>
-		public object this[int rowIndex, int columnIndex]
-		{
-			get
-			{
-				DynamicVector column = this[columnIndex];
-				return column[rowIndex];
-			}
-			set
-			{
-				DynamicVector column = this[columnIndex];
-				column[rowIndex] = value;
-			}
-		}
-
-		/// <summary>
-		/// Gets or sets the element at the specified index and name.
-		/// </summary>
-		/// <param name="rowIndex">The row index.</param>
-		/// <param name="columnName">The column name.</param>
-		/// <returns>The element.</returns>
-		public object this[int rowIndex, string columnName]
-		{
-			get
-			{
-				DynamicVector column = this[columnName];
-				return column[rowIndex];
-			}
-			set
-			{
-				DynamicVector column = this[columnName];
-				column[rowIndex] = value;
-			}
-		}
-
-		/// <summary>
-		/// Gets or sets the element at the specified names.
-		/// </summary>
-		/// <param name="rowName">The row name.</param>
-		/// <param name="columnName">The column name.</param>
-		/// <returns>The element.</returns>
-		public object this[string rowName, string columnName]
-		{
-			get
-			{
-				DynamicVector column = this[columnName];
-				return column[rowName];
-			}
-			set
-			{
-				DynamicVector column = this[columnName];
-				column[rowName] = value;
-			}
-		}
-
-		/// <summary>
-		/// Gets the number of data sets.
-		/// </summary>
-		public int RowCount
-		{
-			get { return ColumnCount == 0 ? 0 : this[0].Length; }
-		}
-
-		/// <summary>
-		/// Gets the number of kinds of data.
-		/// </summary>
-		public int ColumnCount
-		{
-			get { return Length; }
-		}
-
-		/// <summary>
-		/// Gets the names of rows.
-		/// </summary>
-		public string[] RowNames
-		{
-			get
-			{
-				SymbolicExpression rowNamesSymbol = Engine.GetPredefinedSymbol(RRowNamesSymbolName);
-				SymbolicExpression rowNames = GetAttribute(rowNamesSymbol);
-				if (rowNames == null)
-				{
-					return null;
-				}
-				CharacterVector rowNamesVector = rowNames.AsCharacter();
-				if (rowNamesVector == null)
-				{
-					return null;
-				}
-
-				int length = rowNamesVector.Length;
-				var result = new string[length];
-				rowNamesVector.CopyTo(result, length);
-				return result;
-			}
-		}
-
-		/// <summary>
-		/// Gets the names of columns.
-		/// </summary>
-		public string[] ColumnNames
-		{
-			get { return Names; }
-		}
-
-		protected override int DataSize
-		{
-			get { return Marshal.SizeOf(typeof(IntPtr)); }
-		}
-
-		/// <summary>
-		/// Gets the row at the specified index.
-		/// </summary>
-		/// <param name="rowIndex">The index.</param>
-		/// <returns>The row.</returns>
-		public DataFrameRow GetRow(int rowIndex)
-		{
-			return new DataFrameRow(this, rowIndex);
-		}
-
-		/// <summary>
-		/// Enumerates all the rows in the data frame.
-		/// </summary>
-		/// <returns>The collection of the rows.</returns>
-		public IEnumerable<DataFrameRow> GetRows()
-		{
-			int rowCount = RowCount;
-			for (int rowIndex = 0; rowIndex < rowCount; rowIndex++)
-			{
-				yield return GetRow(rowIndex);
-			}
-		}
-
-		public override DynamicMetaObject GetMetaObject(System.Linq.Expressions.Expression parameter)
-		{
-			return new DataFrameDynamicMeta(parameter, this);
-		}
-	}
-}
-
->>>>>>> 2e46afd9
+﻿using RDotNet.Diagnostics;
+using RDotNet.Dynamic;
+using System;
+using System.Collections.Generic;
+using System.Diagnostics;
+using System.Dynamic;
+using System.Linq;
+using System.Runtime.InteropServices;
+using System.Security.Permissions;
+
+namespace RDotNet
+{
+   /// <summary>
+   /// A data frame.
+   /// </summary>
+   [DebuggerDisplay(@"ColumnCount = {ColumnCount}; RowCount = {RowCount}; RObjectType = {Type}")]
+   [DebuggerTypeProxy(typeof(DataFrameDebugView))]
+   [SecurityPermission(SecurityAction.Demand, Flags = SecurityPermissionFlag.UnmanagedCode)]
+   public class DataFrame : Vector<DynamicVector>
+   {
+      private const string RRowNamesSymbolName = "R_RowNamesSymbol";
+
+	  /// <summary>
+	  /// Creates a new instance.
+	  /// </summary>
+	  /// <param name="engine">The <see cref="REngine"/> handling this instance.</param>
+	  /// <param name="coerced">The pointer to a data frame.</param>
+	  public DataFrame(REngine engine, IntPtr coerced)
+	 	 : base(engine, coerced)
+	  { }
+
+      /// <summary>
+      /// Gets or sets the column at the specified index as a vector.
+      /// </summary>
+      /// <param name="columnIndex">The zero-based index of the column to get or set.</param>
+      /// <returns>The column at the specified index.</returns>
+      public override DynamicVector this[int columnIndex]
+      {
+         get
+         {
+            if (columnIndex < 0 || Length <= columnIndex)
+            {
+               throw new ArgumentOutOfRangeException();
+            }
+            using (new ProtectedPointer(this))
+            {
+               return GetColumn(columnIndex);
+            }
+         }
+         set
+         {
+            if (columnIndex < 0 || Length <= columnIndex)
+            {
+               throw new ArgumentOutOfRangeException();
+            }
+            using (new ProtectedPointer(this))
+            {
+               SetColumn(columnIndex, value);
+            }
+         }
+      }
+
+      protected override DynamicVector[] GetArrayFast()
+      {
+         var res = new DynamicVector[this.Length];
+         for (int i = 0; i < res.Length; i++)
+            res[i] = GetColumn(i);
+         return res;
+      }
+
+      private DynamicVector GetColumn(int columnIndex)
+      {
+         int offset = GetOffset(columnIndex);
+         IntPtr pointer = Marshal.ReadIntPtr(DataPointer, offset);
+         return new DynamicVector(Engine, pointer);
+      }
+
+      private void SetColumn(int columnIndex, DynamicVector value)
+      {
+         int offset = GetOffset(columnIndex);
+         Marshal.WriteIntPtr(DataPointer, offset, (value ?? Engine.NilValue).DangerousGetHandle());
+      }
+
+      protected override void SetVectorDirect(DynamicVector[] values)
+      {
+         for (int i = 0; i < values.Length; i++)
+            SetColumn(i, values[i]);
+      }
+
+      /// <summary>
+      /// Gets or sets the element at the specified indexes.
+      /// </summary>
+      /// <param name="rowIndex">The row index.</param>
+      /// <param name="columnIndex">The column index.</param>
+      /// <returns>The element.</returns>
+      public object this[int rowIndex, int columnIndex]
+      {
+         get
+         {
+            DynamicVector column = this[columnIndex];
+            return column[rowIndex];
+         }
+         set
+         {
+            DynamicVector column = this[columnIndex];
+            column[rowIndex] = value;
+         }
+      }
+
+      /// <summary>
+      /// Gets or sets the element at the specified index and name.
+      /// </summary>
+      /// <param name="rowIndex">The row index.</param>
+      /// <param name="columnName">The column name.</param>
+      /// <returns>The element.</returns>
+      public object this[int rowIndex, string columnName]
+      {
+         get
+         {
+            DynamicVector column = this[columnName];
+            return column[rowIndex];
+         }
+         set
+         {
+            DynamicVector column = this[columnName];
+            column[rowIndex] = value;
+         }
+      }
+
+      /// <summary>
+      /// Gets or sets the element at the specified names.
+      /// </summary>
+      /// <param name="rowName">The row name.</param>
+      /// <param name="columnName">The column name.</param>
+      /// <returns>The element.</returns>
+      public object this[string rowName, string columnName]
+      {
+         get
+         {
+            DynamicVector column = this[columnName];
+            return column[rowName];
+         }
+         set
+         {
+            DynamicVector column = this[columnName];
+            column[rowName] = value;
+         }
+      }
+
+      /// <summary>
+      /// Gets the number of data sets.
+      /// </summary>
+      public int RowCount
+      {
+         get { return ColumnCount == 0 ? 0 : this[0].Length; }
+      }
+
+      /// <summary>
+      /// Gets the number of kinds of data.
+      /// </summary>
+      public int ColumnCount
+      {
+         get { return Length; }
+      }
+
+      /// <summary>
+      /// Gets the names of rows.
+      /// </summary>
+      public string[] RowNames
+      {
+         get
+         {
+            SymbolicExpression rowNamesSymbol = Engine.GetPredefinedSymbol(RRowNamesSymbolName);
+            SymbolicExpression rowNames = GetAttribute(rowNamesSymbol);
+            if (rowNames == null)
+            {
+               return null;
+            }
+            CharacterVector rowNamesVector = rowNames.AsCharacter();
+            if (rowNamesVector == null)
+            {
+               return null;
+            }
+
+            int length = rowNamesVector.Length;
+            var result = new string[length];
+            rowNamesVector.CopyTo(result, length);
+            return result;
+         }
+      }
+
+      /// <summary>
+      /// Gets the names of columns.
+      /// </summary>
+      public string[] ColumnNames
+      {
+         get { return Names; }
+      }
+
+      protected override int DataSize
+      {
+         get { return Marshal.SizeOf(typeof(IntPtr)); }
+      }
+
+      /// <summary>
+      /// Gets the row at the specified index.
+      /// </summary>
+      /// <param name="rowIndex">The index.</param>
+      /// <returns>The row.</returns>
+      public DataFrameRow GetRow(int rowIndex)
+      {
+         return new DataFrameRow(this, rowIndex);
+      }
+
+      /// <summary>
+      /// Gets the row at the specified index mapping a specified class.
+      /// </summary>
+      /// <typeparam name="TRow">The row type with <see cref="DataFrameRowAttribute"/>.</typeparam>
+      /// <returns>The row.</returns>
+      public TRow GetRow<TRow>(int rowIndex)
+         where TRow : class, new()
+      {
+         var rowType = typeof(TRow);
+         var attribute = (DataFrameRowAttribute)rowType.GetCustomAttributes(typeof(DataFrameRowAttribute), false).Single();
+         if (attribute == null)
+         {
+            throw new ArgumentException("DataFrameRowAttribute is required.");
+         }
+         var row = GetRow(rowIndex);
+         return attribute.Convert<TRow>(row);
+      }
+
+      /// <summary>
+      /// Enumerates all the rows in the data frame.
+      /// </summary>
+      /// <returns>The collection of the rows.</returns>
+      public IEnumerable<DataFrameRow> GetRows()
+      {
+         int rowCount = RowCount;
+         for (int rowIndex = 0; rowIndex < rowCount; rowIndex++)
+         {
+            yield return GetRow(rowIndex);
+         }
+      }
+
+      /// <summary>
+      /// Enumerates all the rows in the data frame mapping a specified class.
+      /// </summary>
+      /// <typeparam name="TRow">The row type with <see cref="DataFrameRowAttribute"/>.</typeparam>
+      /// <returns>The collection of the rows.</returns>
+      public IEnumerable<TRow> GetRows<TRow>()
+         where TRow : class, new()
+      {
+         var rowType = typeof(TRow);
+         var attribute = (DataFrameRowAttribute)rowType.GetCustomAttributes(typeof(DataFrameRowAttribute), false).Single();
+         if (attribute == null)
+         {
+            throw new ArgumentException("DataFrameRowAttribute is required.");
+         }
+         int rowCount = RowCount;
+         for (int rowIndex = 0; rowIndex < rowCount; rowIndex++)
+         {
+            var row = GetRow(rowIndex);
+            yield return attribute.Convert<TRow>(row);
+         }
+      }
+
+      public override DynamicMetaObject GetMetaObject(System.Linq.Expressions.Expression parameter)
+      {
+         return new DataFrameDynamicMeta(parameter, this);
+      }
+   }
+}