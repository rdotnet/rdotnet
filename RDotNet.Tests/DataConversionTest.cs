--- conflicted
+++ resolved
@@ -1,166 +1,156 @@
-﻿using Xunit;
-using System;
-using System.Numerics;
-
-namespace RDotNet
-{
-    /// <summary>
-    /// A suite of tests for checking that data is converted as expected from R to .NET
-    /// </summary>
-    public class DataConversionTest : RDotNetTestFixture
-    {
-        [Fact]
-        public void TestCreateNumericVectorValid()
-        {
-            SetUpTest();
-            var engine = this.Engine;
-            engine.Evaluate("x <- 1:100 * 1.1");
-            var expected = ArrayMult(GenArrayDouble(1, 100), 1.1);
-            var vec = engine.GetSymbol("x").AsNumeric();
-            CheckBothArrayConversions(vec, expected);
-
-            vec = engine.Evaluate("c(1.1,NA,2.2)").AsNumeric();
-            CheckBothArrayConversions(vec, new[] { 1.1, double.NaN, 2.2 });
-
-            // Test a large data set: I just cannot believe how faster things are...
-            engine.Evaluate("x <- 1:1e7 * 1.1");
-            var a = engine.GetSymbol("x").AsNumeric().ToArray();
-            Assert.Equal(a[10000000 / 2 - 1], 1.1 * 1e7 / 2);
-        }
-
-<<<<<<< HEAD
-        [Fact]
-        public void TestCreateIntegerVectorValid()
-=======
-        [Test]
-        public void TestCreateIntegerVectorValid_Sequential()
->>>>>>> d9350492
-        {
-            SetUpTest();
-            var engine = this.Engine;
-
-            // Test a short and a long sequence - these will be represented using ALTREP
-            engine.Evaluate("x <- 1:100");
-            var expected = GenArrayInteger(1, 100);
-            var vec = engine.GetSymbol("x").AsInteger();
-            CheckBothArrayConversions(vec, expected);
-
-            engine.Evaluate("x <- 10000:1000000");
-            expected = GenArrayInteger(10000, 1000000);
-            vec = engine.GetSymbol("x").AsInteger();
-            CheckBothArrayConversions(vec, expected);
-        }
-
-        [Test]
-        public void TestCreateIntegerVectorValid_Indexed()
-        {
-            var engine = this.Engine;
-            // Test vectors with non-sequential values.  This should not go through ALTREP.
-            engine.Evaluate("y <- c(10, 5, 73, 8)");
-            var vec = engine.GetSymbol("y").AsInteger();
-            CheckBothArrayConversions(vec, new[] { 10, 5, 73, 8 });
-
-            vec = engine.Evaluate("as.integer(c(1,NA,2))").AsInteger();
-            CheckBothArrayConversions(vec, new[] { 1, Int32.MinValue, 2 });
-        }
-<<<<<<< HEAD
-
-        [Fact]
-=======
-        
-        [Test]
->>>>>>> d9350492
-        public void TestCreateLogicalVectorValid()
-        {
-            SetUpTest();
-            var engine = this.Engine;
-            engine.Evaluate("x <- rep(c(TRUE,FALSE),50)");
-            var expected = Array.ConvertAll(GenArrayInteger(1, 100), val => val % 2 == 1);
-            var vec = engine.GetSymbol("x").AsLogical();
-            CheckBothArrayConversions(vec, expected);
-            vec = engine.Evaluate("c(TRUE,NA,FALSE)").AsLogical();
-            CheckBothArrayConversions(vec, new[] { true, true, false });
-        }
-
-        [Fact]
-        public void TestCreateCharacterVectorValid()
-        {
-            SetUpTest();
-            var engine = this.Engine;
-            engine.Evaluate("x <- rep(c('a','bb'),50)");
-            string[] expected = new string[100];
-            for (int i = 0; i < 100; i++)
-                expected[i] = (i % 2 == 0) ? "a" : "bb";
-            var vec = engine.GetSymbol("x").AsCharacter();
-            CheckBothArrayConversions(vec, expected);
-            // NA members is already tested in another test class
-        }
-
-        [Fact]
-        public void TestCreateComplexVectorValid()
-        {
-            SetUpTest();
-            var engine = this.Engine;
-            engine.Evaluate("x <- 1:100 + 1i*(101:200)");
-            var expected = new Complex[100];
-            for (int i = 0; i < 100; i++)
-                expected[i] = new Complex(i + 1, i + 101);
-            var vec = engine.GetSymbol("x").AsComplex();
-            CheckBothArrayConversions(vec, expected);
-            vec = engine.Evaluate("c(1+2i,NA,3+4i)").AsComplex();
-            CheckBothArrayConversions(vec, new[] { new Complex(1, 2), new Complex(double.NaN, double.NaN), new Complex(3, 4) });
-        }
-
-        private static void CheckBothArrayConversions<T>(Vector<T> vec, T[] expected)
-        {
-            var a = vec.ToArray();
-            CheckArrayEqual(a, expected);
-        }
-
-        [Fact]
-        public void TestCreateNumericMatrixValid()
-        {
-            SetUpTest();
-            var engine = this.Engine;
-            engine.Evaluate("x <- matrix(1:110 * 1.1, nrow=10, ncol=11)");
-            var expected = ToMatrix(ArrayMult(GenArrayDouble(1, 110), 1.1), 10, 11);
-            var a = engine.GetSymbol("x").AsNumericMatrix().ToArray();
-            CheckArrayEqual(a, expected);
-        }
-
-        [Fact]
-        public void TestCreateIntegerMatrixValid()
-        {
-            SetUpTest();
-            var engine = this.Engine;
-            engine.Evaluate("x <- matrix(as.integer(1:110), nrow=10, ncol=11)");
-            var expected = ToMatrix(GenArrayInteger(1, 110), 10, 11);
-            var a = engine.GetSymbol("x").AsIntegerMatrix().ToArray();
-            CheckArrayEqual(a, expected);
-        }
-
-        [Fact]
-        public void TestCreateLogicalMatrixValid()
-        {
-            SetUpTest();
-            var engine = this.Engine;
-            engine.Evaluate("x <- matrix(rep(c(TRUE,FALSE), 55), nrow=10, ncol=11)");
-            var exp_one = Array.ConvertAll(GenArrayInteger(1, 110), val => val % 2 == 1);
-            var expected = ToMatrix(exp_one, 10, 11);
-            var a = engine.GetSymbol("x").AsLogicalMatrix().ToArray();
-            CheckArrayEqual(a, expected);
-        }
-
-        [Fact]
-        public void TestCreateComplexMatrixValid()
-        {
-            SetUpTest();
-            var engine = this.Engine;
-            engine.Evaluate("x <- matrix((1:110 + 1i*(101:210)), nrow=10, ncol=11)");
-            var exp_one = Array.ConvertAll(GenArrayInteger(1, 110), val => new Complex(val, val + 100));
-            var expected = ToMatrix(exp_one, 10, 11);
-            var a = engine.GetSymbol("x").AsComplexMatrix().ToArray();
-            CheckArrayEqual(a, expected);
-        }
-    }
+﻿using Xunit;
+using System;
+using System.Numerics;
+
+namespace RDotNet
+{
+    /// <summary>
+    /// A suite of tests for checking that data is converted as expected from R to .NET
+    /// </summary>
+    public class DataConversionTest : RDotNetTestFixture
+    {
+        [Fact]
+        public void TestCreateNumericVectorValid()
+        {
+            SetUpTest();
+            var engine = this.Engine;
+            engine.Evaluate("x <- 1:100 * 1.1");
+            var expected = ArrayMult(GenArrayDouble(1, 100), 1.1);
+            var vec = engine.GetSymbol("x").AsNumeric();
+            CheckBothArrayConversions(vec, expected);
+
+            vec = engine.Evaluate("c(1.1,NA,2.2)").AsNumeric();
+            CheckBothArrayConversions(vec, new[] { 1.1, double.NaN, 2.2 });
+
+            // Test a large data set: I just cannot believe how faster things are...
+            engine.Evaluate("x <- 1:1e7 * 1.1");
+            var a = engine.GetSymbol("x").AsNumeric().ToArray();
+            Assert.Equal(a[10000000 / 2 - 1], 1.1 * 1e7 / 2);
+        }
+
+        [Fact]
+        public void TestCreateIntegerVectorValid_Sequential()
+        {
+            SetUpTest();
+            var engine = this.Engine;
+
+            // Test a short and a long sequence - these will be represented using ALTREP
+            engine.Evaluate("x <- 1:100");
+            var expected = GenArrayInteger(1, 100);
+            var vec = engine.GetSymbol("x").AsInteger();
+            CheckBothArrayConversions(vec, expected);
+
+            engine.Evaluate("x <- 10000:1000000");
+            expected = GenArrayInteger(10000, 1000000);
+            vec = engine.GetSymbol("x").AsInteger();
+            CheckBothArrayConversions(vec, expected);
+        }
+
+        [Fact]
+        public void TestCreateIntegerVectorValid_Indexed()
+        {
+            var engine = this.Engine;
+            // Test vectors with non-sequential values.  This should not go through ALTREP.
+            engine.Evaluate("y <- c(10, 5, 73, 8)");
+            var vec = engine.GetSymbol("y").AsInteger();
+            CheckBothArrayConversions(vec, new[] { 10, 5, 73, 8 });
+
+            vec = engine.Evaluate("as.integer(c(1,NA,2))").AsInteger();
+            CheckBothArrayConversions(vec, new[] { 1, Int32.MinValue, 2 });
+        }
+
+        [Fact]
+        public void TestCreateLogicalVectorValid()
+        {
+            SetUpTest();
+            var engine = this.Engine;
+            engine.Evaluate("x <- rep(c(TRUE,FALSE),50)");
+            var expected = Array.ConvertAll(GenArrayInteger(1, 100), val => val % 2 == 1);
+            var vec = engine.GetSymbol("x").AsLogical();
+            CheckBothArrayConversions(vec, expected);
+            vec = engine.Evaluate("c(TRUE,NA,FALSE)").AsLogical();
+            CheckBothArrayConversions(vec, new[] { true, true, false });
+        }
+
+        [Fact]
+        public void TestCreateCharacterVectorValid()
+        {
+            SetUpTest();
+            var engine = this.Engine;
+            engine.Evaluate("x <- rep(c('a','bb'),50)");
+            string[] expected = new string[100];
+            for (int i = 0; i < 100; i++)
+                expected[i] = (i % 2 == 0) ? "a" : "bb";
+            var vec = engine.GetSymbol("x").AsCharacter();
+            CheckBothArrayConversions(vec, expected);
+            // NA members is already tested in another test class
+        }
+
+        [Fact]
+        public void TestCreateComplexVectorValid()
+        {
+            SetUpTest();
+            var engine = this.Engine;
+            engine.Evaluate("x <- 1:100 + 1i*(101:200)");
+            var expected = new Complex[100];
+            for (int i = 0; i < 100; i++)
+                expected[i] = new Complex(i + 1, i + 101);
+            var vec = engine.GetSymbol("x").AsComplex();
+            CheckBothArrayConversions(vec, expected);
+            vec = engine.Evaluate("c(1+2i,NA,3+4i)").AsComplex();
+            CheckBothArrayConversions(vec, new[] { new Complex(1, 2), new Complex(double.NaN, double.NaN), new Complex(3, 4) });
+        }
+
+        private static void CheckBothArrayConversions<T>(Vector<T> vec, T[] expected)
+        {
+            var a = vec.ToArray();
+            CheckArrayEqual(a, expected);
+        }
+
+        [Fact]
+        public void TestCreateNumericMatrixValid()
+        {
+            SetUpTest();
+            var engine = this.Engine;
+            engine.Evaluate("x <- matrix(1:110 * 1.1, nrow=10, ncol=11)");
+            var expected = ToMatrix(ArrayMult(GenArrayDouble(1, 110), 1.1), 10, 11);
+            var a = engine.GetSymbol("x").AsNumericMatrix().ToArray();
+            CheckArrayEqual(a, expected);
+        }
+
+        [Fact]
+        public void TestCreateIntegerMatrixValid()
+        {
+            SetUpTest();
+            var engine = this.Engine;
+            engine.Evaluate("x <- matrix(as.integer(1:110), nrow=10, ncol=11)");
+            var expected = ToMatrix(GenArrayInteger(1, 110), 10, 11);
+            var a = engine.GetSymbol("x").AsIntegerMatrix().ToArray();
+            CheckArrayEqual(a, expected);
+        }
+
+        [Fact]
+        public void TestCreateLogicalMatrixValid()
+        {
+            SetUpTest();
+            var engine = this.Engine;
+            engine.Evaluate("x <- matrix(rep(c(TRUE,FALSE), 55), nrow=10, ncol=11)");
+            var exp_one = Array.ConvertAll(GenArrayInteger(1, 110), val => val % 2 == 1);
+            var expected = ToMatrix(exp_one, 10, 11);
+            var a = engine.GetSymbol("x").AsLogicalMatrix().ToArray();
+            CheckArrayEqual(a, expected);
+        }
+
+        [Fact]
+        public void TestCreateComplexMatrixValid()
+        {
+            SetUpTest();
+            var engine = this.Engine;
+            engine.Evaluate("x <- matrix((1:110 + 1i*(101:210)), nrow=10, ncol=11)");
+            var exp_one = Array.ConvertAll(GenArrayInteger(1, 110), val => new Complex(val, val + 100));
+            var expected = ToMatrix(exp_one, 10, 11);
+            var a = engine.GetSymbol("x").AsComplexMatrix().ToArray();
+            CheckArrayEqual(a, expected);
+        }
+    }
 }