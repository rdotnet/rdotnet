﻿<Project Sdk="Microsoft.NET.Sdk" xmlns="http://schemas.microsoft.com/developer/msbuild/2003">
  <PropertyGroup>
    <ProjectGuid>{4171B26C-EEAD-475B-A147-F752CC3FE14E}</ProjectGuid>
    <OutputType>Exe</OutputType>
<<<<<<< HEAD
    <AppDesignerFolder>Properties</AppDesignerFolder>
    <RootNamespace>StressTest</RootNamespace>
    <AssemblyName>StressTest</AssemblyName>
    <TargetFramework>netstandard2.0</TargetFramework>
    <FileAlignment>512</FileAlignment>
    <SolutionDir Condition="$(SolutionDir) == '' Or $(SolutionDir) == '*Undefined*'">..\..\</SolutionDir>
    <RestorePackages>true</RestorePackages>
=======
    <TargetFramework>netstandard2.0</TargetFramework>
    <Version>1.7.1</Version>
    <Copyright>(c) 2014-2018 Jean-Michel Perraud; (c) 2013 Kosei, evolvedmicrobe</Copyright>
    <!-- <Description>Description</Description>
    <Product>Product</Product>
    <Company />
    <Authors>Jean-Michel Perraud, Kosei, evolvedmicrobe</Authors>
    <PackageId>DynamicInterop</PackageId> -->
    <RepositoryUrl>https://github.com/jmp75/rdotnet</RepositoryUrl>
    <!-- <PackageProjectUrl>https://github.com/jmp75/rdotnet</PackageProjectUrl>
    <PackageReleaseNotes>Migration to .NET Standard 2.0</PackageReleaseNotes> -->
>>>>>>> b755761b
  </PropertyGroup>
  <ItemGroup>
    <ProjectReference Include="..\..\R.NET\RDotNet.csproj" />
    <ProjectReference Include="..\..\RDotNet.NativeLibrary\RDotNet.NativeLibrary.csproj" />
    <ProjectReference Include="..\..\RDotNet.TestBase\RDotNet.TestBase.csproj"/>
  </ItemGroup>
  <Import Project="..\..\.paket\Paket.Restore.targets" />
</Project><|MERGE_RESOLUTION|>--- conflicted
+++ resolved
@@ -1,33 +1,23 @@
-﻿<Project Sdk="Microsoft.NET.Sdk" xmlns="http://schemas.microsoft.com/developer/msbuild/2003">
-  <PropertyGroup>
-    <ProjectGuid>{4171B26C-EEAD-475B-A147-F752CC3FE14E}</ProjectGuid>
-    <OutputType>Exe</OutputType>
-<<<<<<< HEAD
-    <AppDesignerFolder>Properties</AppDesignerFolder>
-    <RootNamespace>StressTest</RootNamespace>
-    <AssemblyName>StressTest</AssemblyName>
-    <TargetFramework>netstandard2.0</TargetFramework>
-    <FileAlignment>512</FileAlignment>
-    <SolutionDir Condition="$(SolutionDir) == '' Or $(SolutionDir) == '*Undefined*'">..\..\</SolutionDir>
-    <RestorePackages>true</RestorePackages>
-=======
-    <TargetFramework>netstandard2.0</TargetFramework>
-    <Version>1.7.1</Version>
-    <Copyright>(c) 2014-2018 Jean-Michel Perraud; (c) 2013 Kosei, evolvedmicrobe</Copyright>
-    <!-- <Description>Description</Description>
-    <Product>Product</Product>
-    <Company />
-    <Authors>Jean-Michel Perraud, Kosei, evolvedmicrobe</Authors>
-    <PackageId>DynamicInterop</PackageId> -->
-    <RepositoryUrl>https://github.com/jmp75/rdotnet</RepositoryUrl>
-    <!-- <PackageProjectUrl>https://github.com/jmp75/rdotnet</PackageProjectUrl>
-    <PackageReleaseNotes>Migration to .NET Standard 2.0</PackageReleaseNotes> -->
->>>>>>> b755761b
-  </PropertyGroup>
-  <ItemGroup>
-    <ProjectReference Include="..\..\R.NET\RDotNet.csproj" />
-    <ProjectReference Include="..\..\RDotNet.NativeLibrary\RDotNet.NativeLibrary.csproj" />
-    <ProjectReference Include="..\..\RDotNet.TestBase\RDotNet.TestBase.csproj"/>
-  </ItemGroup>
-  <Import Project="..\..\.paket\Paket.Restore.targets" />
+﻿<Project Sdk="Microsoft.NET.Sdk" xmlns="http://schemas.microsoft.com/developer/msbuild/2003">
+  <PropertyGroup>
+    <ProjectGuid>{4171B26C-EEAD-475B-A147-F752CC3FE14E}</ProjectGuid>
+    <OutputType>Exe</OutputType>
+    <TargetFramework>netstandard2.0</TargetFramework>
+    <Version>1.7.1</Version>
+    <Copyright>(c) 2014-2018 Jean-Michel Perraud; (c) 2013 Kosei, evolvedmicrobe</Copyright>
+    <!-- <Description>Description</Description>
+    <Product>Product</Product>
+    <Company />
+    <Authors>Jean-Michel Perraud, Kosei, evolvedmicrobe</Authors>
+    <PackageId>DynamicInterop</PackageId> -->
+    <RepositoryUrl>https://github.com/jmp75/rdotnet</RepositoryUrl>
+    <!-- <PackageProjectUrl>https://github.com/jmp75/rdotnet</PackageProjectUrl>
+    <PackageReleaseNotes>Migration to .NET Standard 2.0</PackageReleaseNotes> -->
+  </PropertyGroup>
+  <ItemGroup>
+    <ProjectReference Include="..\..\R.NET\RDotNet.csproj" />
+    <ProjectReference Include="..\..\RDotNet.NativeLibrary\RDotNet.NativeLibrary.csproj" />
+    <ProjectReference Include="..\..\RDotNet.TestBase\RDotNet.TestBase.csproj"/>
+  </ItemGroup>
+  <Import Project="..\..\.paket\Paket.Restore.targets" />
 </Project>