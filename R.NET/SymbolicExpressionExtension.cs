--- conflicted
+++ resolved
@@ -1,1305 +1,682 @@
-﻿using RDotNet.Internals;
-using System;
-using System.Security.Permissions;
-
-namespace RDotNet
-{
-<<<<<<< HEAD
-	/// <summary>
-	/// Provides extension methods for <see cref="SymbolicExpression"/>.
-	/// </summary>
-	[SecurityPermission(SecurityAction.Demand, Flags = SecurityPermissionFlag.UnmanagedCode)]
-	public static class SymbolicExpressionExtension
-	{
-		/// <summary>
-		/// Gets whether the specified expression is list.
-		/// </summary>
-		/// <param name="expression">The expression.</param>
-		/// <returns><c>True</c> if the specified expression is list.</returns>
-		public static bool IsList(this SymbolicExpression expression)
-		{
-			if (expression == null)
-			{
-				throw new ArgumentNullException();
-			}
-			return expression.Engine.GetFunction<Rf_isList>("Rf_isList")(expression.DangerousGetHandle());
-		}
-
-		/// <summary>
-		/// Converts the specified expression to a GenericVector.
-		/// </summary>
-		/// <param name="expression">The expression.</param>
-		/// <returns>The GenericVector. Returns <c>null</c> if the specified expression is not vector.</returns>
-		public static GenericVector AsList(this SymbolicExpression expression)
-		{
-			if (!expression.IsVector())
-			{
-				return null;
-			}
-			return new GenericVector(expression.Engine, expression.DangerousGetHandle());
-		}
-
-		/// <summary>
-		/// Converts the specified expression to a DataFrame.
-		/// </summary>
-		/// <param name="expression">The expression.</param>
-		/// <returns>The DataFrame. Returns <c>null</c> if the specified expression is not vector.</returns>
-		public static DataFrame AsDataFrame(this SymbolicExpression expression)
-		{
-			if (!expression.IsVector())
-			{
-				return null;
-			}
-			return new DataFrame(expression.Engine, expression.DangerousGetHandle());
-		}
-
-		/// <summary>
-		/// Gets whether the specified expression is vector.
-		/// </summary>
-		/// <param name="expression">The expression.</param>
-		/// <returns><c>True</c> if the specified expression is vector.</returns>
-		public static bool IsVector(this SymbolicExpression expression)
-		{
-			if (expression == null)
-			{
-				throw new ArgumentNullException();
-			}
-			return expression.Engine.GetFunction<Rf_isVector>("Rf_isVector")(expression.DangerousGetHandle());
-		}
-
-		/// <summary>
-		/// Converts the specified expression to a DynamicVector.
-		/// </summary>
-		/// <param name="expression">The expression.</param>
-		/// <returns>The DynamicVector. Returns <c>null</c> if the specified expression is not vector.</returns>
-		public static DynamicVector AsVector(this SymbolicExpression expression)
-		{
-			if (expression == null)
-			{
-				throw new ArgumentNullException();
-			}
-			IntPtr coerced = expression.Engine.GetFunction<Rf_coerceVector>("Rf_coerceVector")(expression.DangerousGetHandle(), expression.Type);
-			return new DynamicVector(expression.Engine, coerced);
-		}
-
-		/// <summary>
-		/// Converts the specified expression to a LogicalVector.
-		/// </summary>
-		/// <param name="expression">The expression.</param>
-		/// <returns>The LogicalVector. Returns <c>null</c> if the specified expression is not vector.</returns>
-		public static LogicalVector AsLogical(this SymbolicExpression expression)
-		{
-			if (!expression.IsVector())
-			{
-				return null;
-			}
-			IntPtr coerced = expression.Engine.GetFunction<Rf_coerceVector>("Rf_coerceVector")(expression.DangerousGetHandle(), SymbolicExpressionType.LogicalVector);
-			return new LogicalVector(expression.Engine, coerced);
-		}
-
-		/// <summary>
-		/// Converts the specified expression to an IntegerVector.
-		/// </summary>
-		/// <param name="expression">The expression.</param>
-		/// <returns>The LogicalVector. Returns <c>null</c> if the specified expression is not vector.</returns>
-		public static IntegerVector AsInteger(this SymbolicExpression expression)
-		{
-			if (!expression.IsVector())
-			{
-				return null;
-			}
-			IntPtr coerced = expression.Engine.GetFunction<Rf_coerceVector>("Rf_coerceVector")(expression.DangerousGetHandle(), SymbolicExpressionType.IntegerVector);
-			return new IntegerVector(expression.Engine, coerced);
-		}
-
-		/// <summary>
-		/// Converts the specified expression to a NumericVector.
-		/// </summary>
-		/// <param name="expression">The expression.</param>
-		/// <returns>The LogicalVector. Returns <c>null</c> if the specified expression is not vector.</returns>
-		public static NumericVector AsNumeric(this SymbolicExpression expression)
-		{
-			if (!expression.IsVector())
-			{
-				return null;
-			}
-			IntPtr coerced = expression.Engine.GetFunction<Rf_coerceVector>("Rf_coerceVector")(expression.DangerousGetHandle(), SymbolicExpressionType.NumericVector);
-			return new NumericVector(expression.Engine, coerced);
-		}
-
-		/// <summary>
-		/// Converts the specified expression to a CharacterVector.
-		/// </summary>
-		/// <param name="expression">The expression.</param>
-		/// <returns>The LogicalVector. Returns <c>null</c> if the specified expression is not vector.</returns>
-		public static CharacterVector AsCharacter(this SymbolicExpression expression)
-		{
-			if (!expression.IsVector())
-			{
-				return null;
-			}
-			IntPtr coerced = expression.Engine.GetFunction<Rf_coerceVector>("Rf_coerceVector")(expression.DangerousGetHandle(), SymbolicExpressionType.CharacterVector);
-			return new CharacterVector(expression.Engine, coerced);
-		}
-
-		/// <summary>
-		/// Converts the specified expression to a ComplexVector.
-		/// </summary>
-		/// <param name="expression">The expression.</param>
-		/// <returns>The LogicalVector. Returns <c>null</c> if the specified expression is not vector.</returns>
-		public static ComplexVector AsComplex(this SymbolicExpression expression)
-		{
-			if (!expression.IsVector())
-			{
-				return null;
-			}
-			IntPtr coerced = expression.Engine.GetFunction<Rf_coerceVector>("Rf_coerceVector")(expression.DangerousGetHandle(), SymbolicExpressionType.ComplexVector);
-			return new ComplexVector(expression.Engine, coerced);
-		}
-
-		/// <summary>
-		/// Converts the specified expression to a RawVector.
-		/// </summary>
-		/// <param name="expression">The expression.</param>
-		/// <returns>The LogicalVector. Returns <c>null</c> if the specified expression is not vector.</returns>
-		public static RawVector AsRaw(this SymbolicExpression expression)
-		{
-			if (!expression.IsVector())
-			{
-				return null;
-			}
-			IntPtr coerced = expression.Engine.GetFunction<Rf_coerceVector>("Rf_coerceVector")(expression.DangerousGetHandle(), SymbolicExpressionType.RawVector);
-			return new RawVector(expression.Engine, coerced);
-		}
-
-		/// <summary>
-		/// Gets whether the specified expression is matrix.
-		/// </summary>
-		/// <param name="expression">The expression.</param>
-		/// <returns><c>True</c> if the specified expression is matrix.</returns>
-		public static bool IsMatrix(this SymbolicExpression expression)
-		{
-			if (expression == null)
-			{
-				throw new ArgumentNullException();
-			}
-			return expression.Engine.GetFunction<Rf_isMatrix>("Rf_isMatrix")(expression.DangerousGetHandle());
-		}
-
-		/// <summary>
-		/// Converts the specified expression to a LogicalMatrix.
-		/// </summary>
-		/// <param name="expression">The expression.</param>
-		/// <returns>The LogicalMatrix. Returns <c>null</c> if the specified expression is not vector.</returns>
-		public static LogicalMatrix AsLogicalMatrix(this SymbolicExpression expression)
-		{
-			if (!expression.IsVector())
-			{
-				return null;
-			}
-
-			int rowCount = 0;
-			int columnCount = 0;
-
-			if (expression.IsMatrix())
-			{
-				if (expression.Type == SymbolicExpressionType.LogicalVector)
-				{
-					return new LogicalMatrix(expression.Engine, expression.DangerousGetHandle());
-				}
-				else
-				{
-					rowCount = expression.Engine.GetFunction<Rf_nrows>("Rf_nrows")(expression.DangerousGetHandle());
-					columnCount = expression.Engine.GetFunction<Rf_ncols>("Rf_ncols")(expression.DangerousGetHandle());
-				}
-			}
-
-			if (columnCount == 0)
-			{
-				rowCount = expression.Engine.GetFunction<Rf_length>("Rf_length")(expression.DangerousGetHandle());
-				columnCount = 1;
-			}
-
-			IntPtr coerced = expression.Engine.GetFunction<Rf_coerceVector>("Rf_coerceVector")(expression.DangerousGetHandle(), SymbolicExpressionType.LogicalVector);
-			var dim = new IntegerVector(expression.Engine, new[] { rowCount, columnCount });
-			SymbolicExpression dimSymbol = expression.Engine.GetPredefinedSymbol("R_DimSymbol");
-			var matrix = new LogicalMatrix(expression.Engine, coerced);
-			matrix.SetAttribute(dimSymbol, dim);
-			return matrix;
-		}
-
-		/// <summary>
-		/// Converts the specified expression to an IntegerMatrix.
-		/// </summary>
-		/// <param name="expression">The expression.</param>
-		/// <returns>The IntegerMatrix. Returns <c>null</c> if the specified expression is not vector.</returns>
-		public static IntegerMatrix AsIntegerMatrix(this SymbolicExpression expression)
-		{
-			if (!expression.IsVector())
-			{
-				return null;
-			}
-
-			int rowCount = 0;
-			int columnCount = 0;
-
-			if (expression.IsMatrix())
-			{
-				if (expression.Type == SymbolicExpressionType.IntegerVector)
-				{
-					return new IntegerMatrix(expression.Engine, expression.DangerousGetHandle());
-				}
-				else
-				{
-					rowCount = expression.Engine.GetFunction<Rf_nrows>("Rf_nrows")(expression.DangerousGetHandle());
-					columnCount = expression.Engine.GetFunction<Rf_ncols>("Rf_ncols")(expression.DangerousGetHandle());
-				}
-			}
-
-			if (columnCount == 0)
-			{
-				rowCount = expression.Engine.GetFunction<Rf_length>("Rf_length")(expression.DangerousGetHandle());
-				columnCount = 1;
-			}
-
-			IntPtr coerced = expression.Engine.GetFunction<Rf_coerceVector>("Rf_coerceVector")(expression.DangerousGetHandle(), SymbolicExpressionType.IntegerVector);
-			var dim = new IntegerVector(expression.Engine, new[] { rowCount, columnCount });
-			SymbolicExpression dimSymbol = expression.Engine.GetPredefinedSymbol("R_DimSymbol");
-			var matrix = new IntegerMatrix(expression.Engine, coerced);
-			matrix.SetAttribute(dimSymbol, dim);
-			return matrix;
-		}
-
-		/// <summary>
-		/// Converts the specified expression to a NumericMatrix.
-		/// </summary>
-		/// <param name="expression">The expression.</param>
-		/// <returns>The NumericMatrix. Returns <c>null</c> if the specified expression is not vector.</returns>
-		public static NumericMatrix AsNumericMatrix(this SymbolicExpression expression)
-		{
-			if (!expression.IsVector())
-			{
-				return null;
-			}
-
-			int rowCount = 0;
-			int columnCount = 0;
-
-			if (expression.IsMatrix())
-			{
-				if (expression.Type == SymbolicExpressionType.NumericVector)
-				{
-					return new NumericMatrix(expression.Engine, expression.DangerousGetHandle());
-				}
-				else
-				{
-					rowCount = expression.Engine.GetFunction<Rf_nrows>("Rf_nrows")(expression.DangerousGetHandle());
-					columnCount = expression.Engine.GetFunction<Rf_ncols>("Rf_ncols")(expression.DangerousGetHandle());
-				}
-			}
-
-			if (columnCount == 0)
-			{
-				rowCount = expression.Engine.GetFunction<Rf_length>("Rf_length")(expression.DangerousGetHandle());
-				columnCount = 1;
-			}
-
-			IntPtr coerced = expression.Engine.GetFunction<Rf_coerceVector>("Rf_coerceVector")(expression.DangerousGetHandle(), SymbolicExpressionType.NumericVector);
-			var dim = new IntegerVector(expression.Engine, new[] { rowCount, columnCount });
-			SymbolicExpression dimSymbol = expression.Engine.GetPredefinedSymbol("R_DimSymbol");
-			var matrix = new NumericMatrix(expression.Engine, coerced);
-			matrix.SetAttribute(dimSymbol, dim);
-			return matrix;
-		}
-
-		/// <summary>
-		/// Converts the specified expression to a CharacterMatrix.
-		/// </summary>
-		/// <param name="expression">The expression.</param>
-		/// <returns>The CharacterMatrix. Returns <c>null</c> if the specified expression is not vector.</returns>
-		public static CharacterMatrix AsCharacterMatrix(this SymbolicExpression expression)
-		{
-			if (!expression.IsVector())
-			{
-				return null;
-			}
-
-			int rowCount = 0;
-			int columnCount = 0;
-
-			if (expression.IsMatrix())
-			{
-				if (expression.Type == SymbolicExpressionType.CharacterVector)
-				{
-					return new CharacterMatrix(expression.Engine, expression.DangerousGetHandle());
-				}
-				else
-				{
-					rowCount = expression.Engine.GetFunction<Rf_nrows>("Rf_nrows")(expression.DangerousGetHandle());
-					columnCount = expression.Engine.GetFunction<Rf_ncols>("Rf_ncols")(expression.DangerousGetHandle());
-				}
-			}
-
-			if (columnCount == 0)
-			{
-				rowCount = expression.Engine.GetFunction<Rf_length>("Rf_length")(expression.DangerousGetHandle());
-				columnCount = 1;
-			}
-
-			IntPtr coerced = expression.Engine.GetFunction<Rf_coerceVector>("Rf_coerceVector")(expression.DangerousGetHandle(), SymbolicExpressionType.CharacterVector);
-			var dim = new IntegerVector(expression.Engine, new[] { rowCount, columnCount });
-			SymbolicExpression dimSymbol = expression.Engine.GetPredefinedSymbol("R_DimSymbol");
-			var matrix = new CharacterMatrix(expression.Engine, coerced);
-			matrix.SetAttribute(dimSymbol, dim);
-			return matrix;
-		}
-
-		/// <summary>
-		/// Converts the specified expression to a ComplexMatrix.
-		/// </summary>
-		/// <param name="expression">The expression.</param>
-		/// <returns>The ComplexMatrix. Returns <c>null</c> if the specified expression is not vector.</returns>
-		public static ComplexMatrix AsComplexMatrix(this SymbolicExpression expression)
-		{
-			if (!expression.IsVector())
-			{
-				return null;
-			}
-
-			int rowCount = 0;
-			int columnCount = 0;
-
-			if (expression.IsMatrix())
-			{
-				if (expression.Type == SymbolicExpressionType.ComplexVector)
-				{
-					return new ComplexMatrix(expression.Engine, expression.DangerousGetHandle());
-				}
-				else
-				{
-					rowCount = expression.Engine.GetFunction<Rf_nrows>("Rf_nrows")(expression.DangerousGetHandle());
-					columnCount = expression.Engine.GetFunction<Rf_ncols>("Rf_ncols")(expression.DangerousGetHandle());
-				}
-			}
-
-			if (columnCount == 0)
-			{
-				rowCount = expression.Engine.GetFunction<Rf_length>("Rf_length")(expression.DangerousGetHandle());
-				columnCount = 1;
-			}
-
-			IntPtr coerced = expression.Engine.GetFunction<Rf_coerceVector>("Rf_coerceVector")(expression.DangerousGetHandle(), SymbolicExpressionType.ComplexVector);
-			var dim = new IntegerVector(expression.Engine, new[] { rowCount, columnCount });
-			SymbolicExpression dimSymbol = expression.Engine.GetPredefinedSymbol("R_DimSymbol");
-			var matrix = new ComplexMatrix(expression.Engine, coerced);
-			matrix.SetAttribute(dimSymbol, dim);
-			return matrix;
-		}
-
-		/// <summary>
-		/// Converts the specified expression to a RawMatrix.
-		/// </summary>
-		/// <param name="expression">The expression.</param>
-		/// <returns>The RawMatrix. Returns <c>null</c> if the specified expression is not vector.</returns>
-		public static RawMatrix AsRawMatrix(this SymbolicExpression expression)
-		{
-			if (!expression.IsVector())
-			{
-				return null;
-			}
-
-			int rowCount = 0;
-			int columnCount = 0;
-
-			if (expression.IsMatrix())
-			{
-				if (expression.Type == SymbolicExpressionType.RawVector)
-				{
-					return new RawMatrix(expression.Engine, expression.DangerousGetHandle());
-				}
-				else
-				{
-					rowCount = expression.Engine.GetFunction<Rf_nrows>("Rf_nrows")(expression.DangerousGetHandle());
-					columnCount = expression.Engine.GetFunction<Rf_ncols>("Rf_ncols")(expression.DangerousGetHandle());
-				}
-			}
-
-			if (columnCount == 0)
-			{
-				rowCount = expression.Engine.GetFunction<Rf_length>("Rf_length")(expression.DangerousGetHandle());
-				columnCount = 1;
-			}
-
-			IntPtr coerced = expression.Engine.GetFunction<Rf_coerceVector>("Rf_coerceVector")(expression.DangerousGetHandle(), SymbolicExpressionType.RawVector);
-			var dim = new IntegerVector(expression.Engine, new[] { rowCount, columnCount });
-			SymbolicExpression dimSymbol = expression.Engine.GetPredefinedSymbol("R_DimSymbol");
-			var matrix = new RawMatrix(expression.Engine, coerced);
-			matrix.SetAttribute(dimSymbol, dim);
-			return matrix;
-		}
-
-		/// <summary>
-		/// Specifies the expression is an <see cref="REnvironment"/> object or not.
-		/// </summary>
-		/// <param name="expression">The expression.</param>
-		/// <returns><c>True</c> if it is an environment.</returns>
-		public static bool IsEnvironment(this SymbolicExpression expression)
-		{
-			if (expression == null)
-			{
-				throw new ArgumentNullException();
-			}
-			return expression.Engine.GetFunction<Rf_isEnvironment>("Rf_isEnvironment")(expression.DangerousGetHandle());
-		}
-
-		/// <summary>
-		/// Gets the expression as an <see cref="REnvironment"/>.
-		/// </summary>
-		/// <param name="expression">The environment.</param>
-		/// <returns>The environment.</returns>
-		public static REnvironment AsEnvironment(this SymbolicExpression expression)
-		{
-			if (!expression.IsEnvironment())
-			{
-				return null;
-			}
-			return new REnvironment(expression.Engine, expression.DangerousGetHandle());
-		}
-
-		/// <summary>
-		/// Specifies the expression is an <see cref="RDotNet.Expression"/> object or not.
-		/// </summary>
-		/// <param name="expression">The expression.</param>
-		/// <returns><c>True</c> if it is an expression.</returns>
-		public static bool IsExpression(this SymbolicExpression expression)
-		{
-			if (expression == null)
-			{
-				throw new ArgumentNullException();
-			}
-			return expression.Engine.GetFunction<Rf_isExpression>("Rf_isExpression")(expression.DangerousGetHandle());
-		}
-
-		/// <summary>
-		/// Gets the expression as an <see cref="RDotNet.Expression"/>.
-		/// </summary>
-		/// <param name="expression">The expression.</param>
-		/// <returns>The expression.</returns>
-		public static Expression AsExpression(this SymbolicExpression expression)
-		{
-			if (!expression.IsExpression())
-			{
-				return null;
-			}
-			return new Expression(expression.Engine, expression.DangerousGetHandle());
-		}
-
-		/// <summary>
-		/// Specifies the expression is a symbol object or not.
-		/// </summary>
-		/// <param name="expression">The expression.</param>
-		/// <returns><c>True</c> if it is a symbol.</returns>
-		public static bool IsSymbol(this SymbolicExpression expression)
-		{
-			if (expression == null)
-			{
-				throw new ArgumentNullException();
-			}
-			return expression.Engine.GetFunction<Rf_isSymbol>("Rf_isSymbol")(expression.DangerousGetHandle());
-		}
-
-		/// <summary>
-		/// Gets the expression as a symbol.
-		/// </summary>
-		/// <param name="expression">The expression.</param>
-		/// <returns>The symbol.</returns>
-		public static Symbol AsSymbol(this SymbolicExpression expression)
-		{
-			if (!expression.IsSymbol())
-			{
-				return null;
-			}
-			return new Symbol(expression.Engine, expression.DangerousGetHandle());
-		}
-
-		/// <summary>
-		/// Specifies the expression is a language object or not.
-		/// </summary>
-		/// <param name="expression">The expression.</param>
-		/// <returns><c>True</c> if it is a language.</returns>
-		public static bool IsLanguage(this SymbolicExpression expression)
-		{
-			if (expression == null)
-			{
-				throw new ArgumentNullException();
-			}
-			return expression.Engine.GetFunction<Rf_isLanguage>("Rf_isLanguage")(expression.DangerousGetHandle());
-		}
-
-		/// <summary>
-		/// Gets the expression as a language.
-		/// </summary>
-		/// <param name="expression">The expression.</param>
-		/// <returns>The language.</returns>
-		public static Language AsLanguage(this SymbolicExpression expression)
-		{
-			if (!expression.IsLanguage())
-			{
-				return null;
-			}
-			return new Language(expression.Engine, expression.DangerousGetHandle());
-		}
-
-		/// <summary>
-		/// Specifies the expression is a function object or not.
-		/// </summary>
-		/// <param name="expression">The expression.</param>
-		/// <returns><c>True</c> if it is a function.</returns>
-		public static bool IsFunction(this SymbolicExpression expression)
-		{
-			if (expression == null)
-			{
-				throw new ArgumentNullException();
-			}
-			return expression.Engine.GetFunction<Rf_isFunction>("Rf_isFunction")(expression.DangerousGetHandle());
-		}
-
-		/// <summary>
-		/// Gets the expression as a function.
-		/// </summary>
-		/// <param name="expression">The expression.</param>
-		/// <returns>The function.</returns>
-		public static Function AsFunction(this SymbolicExpression expression)
-		{
-			switch (expression.Type)
-			{
-				case SymbolicExpressionType.Closure:
-					return new Closure(expression.Engine, expression.DangerousGetHandle());
-				case SymbolicExpressionType.BuiltinFunction:
-					return new BuiltinFunction(expression.Engine, expression.DangerousGetHandle());
-				case SymbolicExpressionType.SpecialFunction:
-					return new SpecialFunction(expression.Engine, expression.DangerousGetHandle());
-				default:
-					throw new ArgumentException();
-			}
-		}
-
-		public static Factor AsFactor(this SymbolicExpression expression)
-		{
-			if (expression == null)
-			{
-				throw new ArgumentNullException();
-			}
-			var handle = expression.DangerousGetHandle();
-			if (!expression.Engine.GetFunction<Rf_isFactor>()(handle))
-			{
-				throw new ArgumentException();
-			}
-			return new Factor(expression.Engine, handle);
-		}
-
-      /// <summary>
-      /// Checks if the specified object is S4 object or not.
-      /// </summary>
-      /// <param name="expression">The object to check.</param>
-      /// <returns><c>True</c> if the object is an S4 object; otherwise, <c>false</c>.</returns>
-=======
-   /// <summary>
-   /// Provides extension methods for <see cref="SymbolicExpression"/>.
-   /// </summary>
-   [SecurityPermission(SecurityAction.Demand, Flags = SecurityPermissionFlag.UnmanagedCode)]
-   public static class SymbolicExpressionExtension
-   {
-      /// <summary>
-      /// Gets whether the specified expression is list.
-      /// </summary>
-      /// <param name="expression">The expression.</param>
-      /// <returns><c>True</c> if the specified expression is list.</returns>
-      public static bool IsList(this SymbolicExpression expression)
-      {
-         if (expression == null)
-         {
-            throw new ArgumentNullException();
-         }
-         // See issue 81. Rf_isList in the R API is NOT the correct thing to use (yes, hard to be more conter-intuitive)
-         return (expression.Type == SymbolicExpressionType.List ||
-            // ?is.list ==> "is.list returns TRUE if and only if its argument is a list or a pairlist of length > 0"
-            (expression.Type == SymbolicExpressionType.Pairlist && expression.GetFunction<Rf_length>()(expression.DangerousGetHandle()) > 0)); 
-      }
-
-      /// <summary>
-      /// Converts the specified expression to a GenericVector.
-      /// </summary>
-      /// <param name="expression">The expression.</param>
-      /// <returns>The GenericVector. Returns <c>null</c> if the specified expression is not vector.</returns>
-      public static GenericVector AsList(this SymbolicExpression expression)
-      {
-         return asList(expression);
-      }
-
-      /// <summary>
-      /// A cache of the REngine - WARNING this assumes there can be only one per process, initialized once only.
-      /// </summary>
-      private static REngine engine = null;
-      private static Function asListFunction = null;
-      private static GenericVector asList(SymbolicExpression expression)
-      {
-         if (!object.ReferenceEquals(engine, expression.Engine) || engine == null)
-         {
-            engine = expression.Engine;
-            asListFunction = null;
-         }
-         if(asListFunction==null) 
-            asListFunction = engine.Evaluate("as.list").AsFunction();
-         var newExpression = asListFunction.Invoke(expression);
-         return new GenericVector(newExpression.Engine, newExpression.DangerousGetHandle());
-      }
-
-
-      /// <summary>
-      /// Gets whether the specified expression is data frame.
-      /// </summary>
-      /// <param name="expression">The expression.</param>
-      /// <returns><c>True</c> if the specified expression is data frame.</returns>
-      public static bool IsDataFrame(this SymbolicExpression expression)
-      {
-         if (expression == null)
-         {
-            throw new ArgumentNullException();
-         }
-         return expression.GetFunction<Rf_isFrame>()(expression.DangerousGetHandle());
-      }
-
-      /// <summary>
-      /// Converts the specified expression to a DataFrame.
-      /// </summary>
-      /// <param name="expression">The expression.</param>
-      /// <returns>The DataFrame. Returns <c>null</c> if the specified expression is not vector.</returns>
-      public static DataFrame AsDataFrame(this SymbolicExpression expression)
-      {
-         if (!expression.IsDataFrame())
-         {
-            return null;
-         }
-         return new DataFrame(expression.Engine, expression.DangerousGetHandle());
-      }
-
-      /// <summary>
-      /// Gets whether the specified expression is an S4 object.
-      /// </summary>
-      /// <param name="expression">The expression.</param>
-      /// <returns><c>True</c> if the specified expression is an S4 object.</returns>
->>>>>>> 4f1e657e
-      public static bool IsS4(this SymbolicExpression expression)
-      {
-         if (expression == null)
-         {
-            throw new ArgumentNullException();
-         }
-<<<<<<< HEAD
-         return expression.Engine.GetFunction<Rf_isS4>()(expression.DangerousGetHandle());
-      }
-
-      /// <summary>
-      /// Converts the type into <see cref="S4Object"/>.
-      /// </summary>
-      /// <param name="expression">The S4 object.</param>
-      /// <returns>The S4 object.</returns>
-      public static S4Object AsS4(this SymbolicExpression expression)
-      {
-         if (!IsS4(expression))
-         {
-            throw new ArgumentException("Not an S4 object.");
-         }
-         return new S4Object(expression.Engine, expression.DangerousGetHandle());
-      }
-	}
-}
-
-=======
-         return expression.GetFunction<Rf_isS4>()(expression.DangerousGetHandle());
-      }
-
-      /// <summary>
-      /// Converts the specified expression to a DataFrame.
-      /// </summary>
-      /// <param name="expression">The expression.</param>
-      /// <returns>The DataFrame. Returns <c>null</c> if the specified expression is not vector.</returns>
-      public static S4Object AsS4(this SymbolicExpression expression)
-      {
-         if (!expression.IsS4())
-         {
-            return null;
-         }
-         return new S4Object(expression.Engine, expression.DangerousGetHandle());
-      }
-
-      /// <summary>
-      /// Gets whether the specified expression is vector.
-      /// </summary>
-      /// <param name="expression">The expression.</param>
-      /// <returns><c>True</c> if the specified expression is vector.</returns>
-      public static bool IsVector(this SymbolicExpression expression)
-      {
-         if (expression == null)
-         {
-            throw new ArgumentNullException();
-         }
-         return expression.GetFunction<Rf_isVector>()(expression.DangerousGetHandle());
-      }
-
-      /// <summary>
-      /// Converts the specified expression to a DynamicVector.
-      /// </summary>
-      /// <param name="expression">The expression.</param>
-      /// <returns>The DynamicVector. Returns <c>null</c> if the specified expression is not vector.</returns>
-      public static DynamicVector AsVector(this SymbolicExpression expression)
-      {
-         if (expression == null)
-         {
-            throw new ArgumentNullException();
-         }
-         IntPtr coerced = expression.GetFunction<Rf_coerceVector>()(expression.DangerousGetHandle(), expression.Type);
-         return new DynamicVector(expression.Engine, coerced);
-      }
-
-      /// <summary>
-      /// Converts the specified expression to a LogicalVector.
-      /// </summary>
-      /// <param name="expression">The expression.</param>
-      /// <returns>The LogicalVector. Returns <c>null</c> if the specified expression is not vector.</returns>
-      public static LogicalVector AsLogical(this SymbolicExpression expression)
-      {
-         if (!expression.IsVector())
-         {
-            return null;
-         }
-         IntPtr coerced = expression.GetFunction<Rf_coerceVector>()(expression.DangerousGetHandle(), SymbolicExpressionType.LogicalVector);
-         return new LogicalVector(expression.Engine, coerced);
-      }
-
-      /// <summary>
-      /// Converts the specified expression to an IntegerVector.
-      /// </summary>
-      /// <param name="expression">The expression.</param>
-      /// <returns>The LogicalVector. Returns <c>null</c> if the specified expression is not vector.</returns>
-      public static IntegerVector AsInteger(this SymbolicExpression expression)
-      {
-         if (!expression.IsVector())
-         {
-            return null;
-         }
-         IntPtr coerced = expression.GetFunction<Rf_coerceVector>()(expression.DangerousGetHandle(), SymbolicExpressionType.IntegerVector);
-         return new IntegerVector(expression.Engine, coerced);
-      }
-
-      /// <summary>
-      /// Converts the specified expression to a NumericVector.
-      /// </summary>
-      /// <param name="expression">The expression.</param>
-      /// <returns>The LogicalVector. Returns <c>null</c> if the specified expression is not vector.</returns>
-      public static NumericVector AsNumeric(this SymbolicExpression expression)
-      {
-         if (!expression.IsVector())
-         {
-            return null;
-         }
-         IntPtr coerced = expression.GetFunction<Rf_coerceVector>()(expression.DangerousGetHandle(), SymbolicExpressionType.NumericVector);
-         return new NumericVector(expression.Engine, coerced);
-      }
-
-      /// <summary>
-      /// Converts the specified expression to a CharacterVector.
-      /// </summary>
-      /// <param name="expression">The expression.</param>
-      /// <returns>The LogicalVector. Returns <c>null</c> if the specified expression is not vector.</returns>
-      public static CharacterVector AsCharacter(this SymbolicExpression expression)
-      {
-         if (!expression.IsVector())
-         {
-            return null;
-         }
-         IntPtr coerced = IntPtr.Zero;
-         if (expression.IsFactor())
-            coerced = expression.GetFunction<Rf_asCharacterFactor>()(expression.DangerousGetHandle());
-         else
-            coerced = expression.GetFunction<Rf_coerceVector>()(expression.DangerousGetHandle(), SymbolicExpressionType.CharacterVector);
-         return new CharacterVector(expression.Engine, coerced);
-      }
-
-      /// <summary>
-      /// Converts the specified expression to a ComplexVector.
-      /// </summary>
-      /// <param name="expression">The expression.</param>
-      /// <returns>The LogicalVector. Returns <c>null</c> if the specified expression is not vector.</returns>
-      public static ComplexVector AsComplex(this SymbolicExpression expression)
-      {
-         if (!expression.IsVector())
-         {
-            return null;
-         }
-         IntPtr coerced = expression.GetFunction<Rf_coerceVector>()(expression.DangerousGetHandle(), SymbolicExpressionType.ComplexVector);
-         return new ComplexVector(expression.Engine, coerced);
-      }
-
-      /// <summary>
-      /// Converts the specified expression to a RawVector.
-      /// </summary>
-      /// <param name="expression">The expression.</param>
-      /// <returns>The LogicalVector. Returns <c>null</c> if the specified expression is not vector.</returns>
-      public static RawVector AsRaw(this SymbolicExpression expression)
-      {
-         if (!expression.IsVector())
-         {
-            return null;
-         }
-         IntPtr coerced = expression.GetFunction<Rf_coerceVector>()(expression.DangerousGetHandle(), SymbolicExpressionType.RawVector);
-         return new RawVector(expression.Engine, coerced);
-      }
-
-      /// <summary>
-      /// Gets whether the specified expression is matrix.
-      /// </summary>
-      /// <param name="expression">The expression.</param>
-      /// <returns><c>True</c> if the specified expression is matrix.</returns>
-      public static bool IsMatrix(this SymbolicExpression expression)
-      {
-         if (expression == null)
-         {
-            throw new ArgumentNullException();
-         }
-         return expression.GetFunction<Rf_isMatrix>()(expression.DangerousGetHandle());
-      }
-
-      /// <summary>
-      /// Converts the specified expression to a LogicalMatrix.
-      /// </summary>
-      /// <param name="expression">The expression.</param>
-      /// <returns>The LogicalMatrix. Returns <c>null</c> if the specified expression is not vector.</returns>
-      public static LogicalMatrix AsLogicalMatrix(this SymbolicExpression expression)
-      {
-         if (!expression.IsVector())
-         {
-            return null;
-         }
-
-         int rowCount = 0;
-         int columnCount = 0;
-
-         if (expression.IsMatrix())
-         {
-            if (expression.Type == SymbolicExpressionType.LogicalVector)
-            {
-               return new LogicalMatrix(expression.Engine, expression.DangerousGetHandle());
-            }
-            else
-            {
-               rowCount = expression.GetFunction<Rf_nrows>()(expression.DangerousGetHandle());
-               columnCount = expression.GetFunction<Rf_ncols>()(expression.DangerousGetHandle());
-            }
-         }
-
-         if (columnCount == 0)
-         {
-            rowCount = expression.GetFunction<Rf_length>()(expression.DangerousGetHandle());
-            columnCount = 1;
-         }
-
-         IntPtr coerced = expression.GetFunction<Rf_coerceVector>()(expression.DangerousGetHandle(), SymbolicExpressionType.LogicalVector);
-         var dim = new IntegerVector(expression.Engine, new[] { rowCount, columnCount });
-         SymbolicExpression dimSymbol = expression.Engine.GetPredefinedSymbol("R_DimSymbol");
-         var matrix = new LogicalMatrix(expression.Engine, coerced);
-         matrix.SetAttribute(dimSymbol, dim);
-         return matrix;
-      }
-
-      /// <summary>
-      /// Converts the specified expression to an IntegerMatrix.
-      /// </summary>
-      /// <param name="expression">The expression.</param>
-      /// <returns>The IntegerMatrix. Returns <c>null</c> if the specified expression is not vector.</returns>
-      public static IntegerMatrix AsIntegerMatrix(this SymbolicExpression expression)
-      {
-         if (!expression.IsVector())
-         {
-            return null;
-         }
-
-         int rowCount = 0;
-         int columnCount = 0;
-
-         if (expression.IsMatrix())
-         {
-            if (expression.Type == SymbolicExpressionType.IntegerVector)
-            {
-               return new IntegerMatrix(expression.Engine, expression.DangerousGetHandle());
-            }
-            else
-            {
-               rowCount = expression.GetFunction<Rf_nrows>()(expression.DangerousGetHandle());
-               columnCount = expression.GetFunction<Rf_ncols>()(expression.DangerousGetHandle());
-            }
-         }
-
-         if (columnCount == 0)
-         {
-            rowCount = expression.GetFunction<Rf_length>()(expression.DangerousGetHandle());
-            columnCount = 1;
-         }
-
-         IntPtr coerced = expression.GetFunction<Rf_coerceVector>()(expression.DangerousGetHandle(), SymbolicExpressionType.IntegerVector);
-         var dim = new IntegerVector(expression.Engine, new[] { rowCount, columnCount });
-         SymbolicExpression dimSymbol = expression.Engine.GetPredefinedSymbol("R_DimSymbol");
-         var matrix = new IntegerMatrix(expression.Engine, coerced);
-         matrix.SetAttribute(dimSymbol, dim);
-         return matrix;
-      }
-
-      /// <summary>
-      /// Converts the specified expression to a NumericMatrix.
-      /// </summary>
-      /// <param name="expression">The expression.</param>
-      /// <returns>The NumericMatrix. Returns <c>null</c> if the specified expression is not vector.</returns>
-      public static NumericMatrix AsNumericMatrix(this SymbolicExpression expression)
-      {
-         if (!expression.IsVector())
-         {
-            return null;
-         }
-
-         int rowCount = 0;
-         int columnCount = 0;
-
-         if (expression.IsMatrix())
-         {
-            if (expression.Type == SymbolicExpressionType.NumericVector)
-            {
-               return new NumericMatrix(expression.Engine, expression.DangerousGetHandle());
-            }
-            else
-            {
-               rowCount = expression.GetFunction<Rf_nrows>()(expression.DangerousGetHandle());
-               columnCount = expression.GetFunction<Rf_ncols>()(expression.DangerousGetHandle());
-            }
-         }
-
-         if (columnCount == 0)
-         {
-            rowCount = expression.GetFunction<Rf_length>()(expression.DangerousGetHandle());
-            columnCount = 1;
-         }
-
-         IntPtr coerced = expression.GetFunction<Rf_coerceVector>()(expression.DangerousGetHandle(), SymbolicExpressionType.NumericVector);
-         var dim = new IntegerVector(expression.Engine, new[] { rowCount, columnCount });
-         SymbolicExpression dimSymbol = expression.Engine.GetPredefinedSymbol("R_DimSymbol");
-         var matrix = new NumericMatrix(expression.Engine, coerced);
-         matrix.SetAttribute(dimSymbol, dim);
-         return matrix;
-      }
-
-      /// <summary>
-      /// Converts the specified expression to a CharacterMatrix.
-      /// </summary>
-      /// <param name="expression">The expression.</param>
-      /// <returns>The CharacterMatrix. Returns <c>null</c> if the specified expression is not vector.</returns>
-      public static CharacterMatrix AsCharacterMatrix(this SymbolicExpression expression)
-      {
-         if (!expression.IsVector())
-         {
-            return null;
-         }
-
-         int rowCount = 0;
-         int columnCount = 0;
-
-         if (expression.IsMatrix())
-         {
-            if (expression.Type == SymbolicExpressionType.CharacterVector)
-            {
-               return new CharacterMatrix(expression.Engine, expression.DangerousGetHandle());
-            }
-            else
-            {
-               rowCount = expression.GetFunction<Rf_nrows>()(expression.DangerousGetHandle());
-               columnCount = expression.GetFunction<Rf_ncols>()(expression.DangerousGetHandle());
-            }
-         }
-
-         if (columnCount == 0)
-         {
-            rowCount = expression.GetFunction<Rf_length>()(expression.DangerousGetHandle());
-            columnCount = 1;
-         }
-
-         IntPtr coerced = expression.GetFunction<Rf_coerceVector>()(expression.DangerousGetHandle(), SymbolicExpressionType.CharacterVector);
-         var dim = new IntegerVector(expression.Engine, new[] { rowCount, columnCount });
-         SymbolicExpression dimSymbol = expression.Engine.GetPredefinedSymbol("R_DimSymbol");
-         var matrix = new CharacterMatrix(expression.Engine, coerced);
-         matrix.SetAttribute(dimSymbol, dim);
-         return matrix;
-      }
-
-      /// <summary>
-      /// Converts the specified expression to a ComplexMatrix.
-      /// </summary>
-      /// <param name="expression">The expression.</param>
-      /// <returns>The ComplexMatrix. Returns <c>null</c> if the specified expression is not vector.</returns>
-      public static ComplexMatrix AsComplexMatrix(this SymbolicExpression expression)
-      {
-         if (!expression.IsVector())
-         {
-            return null;
-         }
-
-         int rowCount = 0;
-         int columnCount = 0;
-
-         if (expression.IsMatrix())
-         {
-            if (expression.Type == SymbolicExpressionType.ComplexVector)
-            {
-               return new ComplexMatrix(expression.Engine, expression.DangerousGetHandle());
-            }
-            else
-            {
-               rowCount = expression.GetFunction<Rf_nrows>()(expression.DangerousGetHandle());
-               columnCount = expression.GetFunction<Rf_ncols>()(expression.DangerousGetHandle());
-            }
-         }
-
-         if (columnCount == 0)
-         {
-            rowCount = expression.GetFunction<Rf_length>()(expression.DangerousGetHandle());
-            columnCount = 1;
-         }
-
-         IntPtr coerced = expression.GetFunction<Rf_coerceVector>()(expression.DangerousGetHandle(), SymbolicExpressionType.ComplexVector);
-         var dim = new IntegerVector(expression.Engine, new[] { rowCount, columnCount });
-         SymbolicExpression dimSymbol = expression.Engine.GetPredefinedSymbol("R_DimSymbol");
-         var matrix = new ComplexMatrix(expression.Engine, coerced);
-         matrix.SetAttribute(dimSymbol, dim);
-         return matrix;
-      }
-
-      /// <summary>
-      /// Converts the specified expression to a RawMatrix.
-      /// </summary>
-      /// <param name="expression">The expression.</param>
-      /// <returns>The RawMatrix. Returns <c>null</c> if the specified expression is not vector.</returns>
-      public static RawMatrix AsRawMatrix(this SymbolicExpression expression)
-      {
-         if (!expression.IsVector())
-         {
-            return null;
-         }
-
-         int rowCount = 0;
-         int columnCount = 0;
-
-         if (expression.IsMatrix())
-         {
-            if (expression.Type == SymbolicExpressionType.RawVector)
-            {
-               return new RawMatrix(expression.Engine, expression.DangerousGetHandle());
-            }
-            else
-            {
-               rowCount = expression.GetFunction<Rf_nrows>()(expression.DangerousGetHandle());
-               columnCount = expression.GetFunction<Rf_ncols>()(expression.DangerousGetHandle());
-            }
-         }
-
-         if (columnCount == 0)
-         {
-            rowCount = expression.GetFunction<Rf_length>()(expression.DangerousGetHandle());
-            columnCount = 1;
-         }
-
-         IntPtr coerced = expression.GetFunction<Rf_coerceVector>()(expression.DangerousGetHandle(), SymbolicExpressionType.RawVector);
-         var dim = new IntegerVector(expression.Engine, new[] { rowCount, columnCount });
-         SymbolicExpression dimSymbol = expression.Engine.GetPredefinedSymbol("R_DimSymbol");
-         var matrix = new RawMatrix(expression.Engine, coerced);
-         matrix.SetAttribute(dimSymbol, dim);
-         return matrix;
-      }
-
-      /// <summary>
-      /// Specifies the expression is an <see cref="REnvironment"/> object or not.
-      /// </summary>
-      /// <param name="expression">The expression.</param>
-      /// <returns><c>True</c> if it is an environment.</returns>
-      public static bool IsEnvironment(this SymbolicExpression expression)
-      {
-         if (expression == null)
-         {
-            throw new ArgumentNullException();
-         }
-         return expression.GetFunction<Rf_isEnvironment>()(expression.DangerousGetHandle());
-      }
-
-      /// <summary>
-      /// Gets the expression as an <see cref="REnvironment"/>.
-      /// </summary>
-      /// <param name="expression">The environment.</param>
-      /// <returns>The environment.</returns>
-      public static REnvironment AsEnvironment(this SymbolicExpression expression)
-      {
-         if (!expression.IsEnvironment())
-         {
-            return null;
-         }
-         return new REnvironment(expression.Engine, expression.DangerousGetHandle());
-      }
-
-      /// <summary>
-      /// Specifies the expression is an <see cref="RDotNet.Expression"/> object or not.
-      /// </summary>
-      /// <param name="expression">The expression.</param>
-      /// <returns><c>True</c> if it is an expression.</returns>
-      public static bool IsExpression(this SymbolicExpression expression)
-      {
-         if (expression == null)
-         {
-            throw new ArgumentNullException();
-         }
-         return expression.GetFunction<Rf_isExpression>()(expression.DangerousGetHandle());
-      }
-
-      /// <summary>
-      /// Gets the expression as an <see cref="RDotNet.Expression"/>.
-      /// </summary>
-      /// <param name="expression">The expression.</param>
-      /// <returns>The expression.</returns>
-      public static Expression AsExpression(this SymbolicExpression expression)
-      {
-         if (!expression.IsExpression())
-         {
-            return null;
-         }
-         return new Expression(expression.Engine, expression.DangerousGetHandle());
-      }
-
-      /// <summary>
-      /// Specifies the expression is a symbol object or not.
-      /// </summary>
-      /// <param name="expression">The expression.</param>
-      /// <returns><c>True</c> if it is a symbol.</returns>
-      public static bool IsSymbol(this SymbolicExpression expression)
-      {
-         if (expression == null)
-         {
-            throw new ArgumentNullException();
-         }
-         return expression.GetFunction<Rf_isSymbol>()(expression.DangerousGetHandle());
-      }
-
-      /// <summary>
-      /// Gets the expression as a symbol.
-      /// </summary>
-      /// <param name="expression">The expression.</param>
-      /// <returns>The symbol.</returns>
-      public static Symbol AsSymbol(this SymbolicExpression expression)
-      {
-         if (!expression.IsSymbol())
-         {
-            return null;
-         }
-         return new Symbol(expression.Engine, expression.DangerousGetHandle());
-      }
-
-      /// <summary>
-      /// Specifies the expression is a language object or not.
-      /// </summary>
-      /// <param name="expression">The expression.</param>
-      /// <returns><c>True</c> if it is a language.</returns>
-      public static bool IsLanguage(this SymbolicExpression expression)
-      {
-         if (expression == null)
-         {
-            throw new ArgumentNullException();
-         }
-         return expression.GetFunction<Rf_isLanguage>()(expression.DangerousGetHandle());
-      }
-
-      /// <summary>
-      /// Gets the expression as a language.
-      /// </summary>
-      /// <param name="expression">The expression.</param>
-      /// <returns>The language.</returns>
-      public static Language AsLanguage(this SymbolicExpression expression)
-      {
-         if (!expression.IsLanguage())
-         {
-            return null;
-         }
-         return new Language(expression.Engine, expression.DangerousGetHandle());
-      }
-
-      /// <summary>
-      /// Specifies the expression is a function object or not.
-      /// </summary>
-      /// <param name="expression">The expression.</param>
-      /// <returns><c>True</c> if it is a function.</returns>
-      public static bool IsFunction(this SymbolicExpression expression)
-      {
-         if (expression == null)
-         {
-            throw new ArgumentNullException();
-         }
-         return expression.GetFunction<Rf_isFunction>()(expression.DangerousGetHandle());
-      }
-
-      /// <summary>
-      /// Gets the expression as a function.
-      /// </summary>
-      /// <param name="expression">The expression.</param>
-      /// <returns>The function.</returns>
-      public static Function AsFunction(this SymbolicExpression expression)
-      {
-         switch (expression.Type)
-         {
-            case SymbolicExpressionType.Closure:
-               return new Closure(expression.Engine, expression.DangerousGetHandle());
-
-            case SymbolicExpressionType.BuiltinFunction:
-               return new BuiltinFunction(expression.Engine, expression.DangerousGetHandle());
-
-            case SymbolicExpressionType.SpecialFunction:
-               return new SpecialFunction(expression.Engine, expression.DangerousGetHandle());
-
-            default:
-               throw new ArgumentException();
-         }
-      }
-
-      /// <summary>
-      /// Gets whether the specified expression is factor.
-      /// </summary>
-      /// <param name="expression">The expression.</param>
-      /// <returns><c>True</c> if the specified expression is factor.</returns>
-      public static bool IsFactor(this SymbolicExpression expression)
-      {
-         if (expression == null)
-         {
-            throw new ArgumentNullException();
-         }
-         var handle = expression.DangerousGetHandle();
-         return expression.GetFunction<Rf_isFactor>()(handle);
-      }
-
-      /// <summary>
-      /// Gets the expression as a factor.
-      /// </summary>
-      /// <param name="expression">The expression.</param>
-      /// <returns>The factor.</returns>
-      public static Factor AsFactor(this SymbolicExpression expression)
-      {
-         if (!IsFactor(expression))
-         {
-            throw new ArgumentException("Not a factor.", "expression");
-         }
-         return new Factor(expression.Engine, expression.DangerousGetHandle());
-      }
-   }
-}
->>>>>>> 4f1e657e
+﻿using RDotNet.Internals;
+using System;
+using System.Security.Permissions;
+
+namespace RDotNet
+{
+   /// <summary>
+   /// Provides extension methods for <see cref="SymbolicExpression"/>.
+   /// </summary>
+   [SecurityPermission(SecurityAction.Demand, Flags = SecurityPermissionFlag.UnmanagedCode)]
+   public static class SymbolicExpressionExtension
+   {
+      /// <summary>
+      /// Gets whether the specified expression is list.
+      /// </summary>
+      /// <param name="expression">The expression.</param>
+      /// <returns><c>True</c> if the specified expression is list.</returns>
+      public static bool IsList(this SymbolicExpression expression)
+      {
+         if (expression == null)
+         {
+            throw new ArgumentNullException();
+         }
+         // See issue 81. Rf_isList in the R API is NOT the correct thing to use (yes, hard to be more conter-intuitive)
+         return (expression.Type == SymbolicExpressionType.List ||
+            // ?is.list ==> "is.list returns TRUE if and only if its argument is a list or a pairlist of length > 0"
+            (expression.Type == SymbolicExpressionType.Pairlist && expression.GetFunction<Rf_length>()(expression.DangerousGetHandle()) > 0)); 
+      }
+
+      /// <summary>
+      /// Converts the specified expression to a GenericVector.
+      /// </summary>
+      /// <param name="expression">The expression.</param>
+      /// <returns>The GenericVector. Returns <c>null</c> if the specified expression is not vector.</returns>
+      public static GenericVector AsList(this SymbolicExpression expression)
+      {
+         return asList(expression);
+      }
+
+      /// <summary>
+      /// A cache of the REngine - WARNING this assumes there can be only one per process, initialized once only.
+      /// </summary>
+      private static REngine engine = null;
+      private static Function asListFunction = null;
+      private static GenericVector asList(SymbolicExpression expression)
+      {
+         if (!object.ReferenceEquals(engine, expression.Engine) || engine == null)
+         {
+            engine = expression.Engine;
+            asListFunction = null;
+         }
+         if(asListFunction==null) 
+            asListFunction = engine.Evaluate("as.list").AsFunction();
+         var newExpression = asListFunction.Invoke(expression);
+         return new GenericVector(newExpression.Engine, newExpression.DangerousGetHandle());
+      }
+
+
+      /// <summary>
+      /// Gets whether the specified expression is data frame.
+      /// </summary>
+      /// <param name="expression">The expression.</param>
+      /// <returns><c>True</c> if the specified expression is data frame.</returns>
+      public static bool IsDataFrame(this SymbolicExpression expression)
+      {
+         if (expression == null)
+         {
+            throw new ArgumentNullException();
+         }
+         return expression.GetFunction<Rf_isFrame>()(expression.DangerousGetHandle());
+      }
+
+      /// <summary>
+      /// Converts the specified expression to a DataFrame.
+      /// </summary>
+      /// <param name="expression">The expression.</param>
+      /// <returns>The DataFrame. Returns <c>null</c> if the specified expression is not vector.</returns>
+      public static DataFrame AsDataFrame(this SymbolicExpression expression)
+      {
+         if (!expression.IsDataFrame())
+         {
+            return null;
+         }
+         return new DataFrame(expression.Engine, expression.DangerousGetHandle());
+      }
+
+      /// <summary>
+      /// Gets whether the specified expression is an S4 object.
+      /// </summary>
+      /// <param name="expression">The expression.</param>
+      /// <returns><c>True</c> if the specified expression is an S4 object.</returns>
+      public static bool IsS4(this SymbolicExpression expression)
+      {
+         if (expression == null)
+         {
+            throw new ArgumentNullException();
+         }
+         return expression.GetFunction<Rf_isS4>()(expression.DangerousGetHandle());
+      }
+
+      /// <summary>
+      /// Converts the specified expression to a DataFrame.
+      /// </summary>
+      /// <param name="expression">The expression.</param>
+      /// <returns>The DataFrame. Returns <c>null</c> if the specified expression is not vector.</returns>
+      public static S4Object AsS4(this SymbolicExpression expression)
+      {
+         if (!expression.IsS4())
+         {
+            return null;
+         }
+         return new S4Object(expression.Engine, expression.DangerousGetHandle());
+      }
+
+      /// <summary>
+      /// Gets whether the specified expression is vector.
+      /// </summary>
+      /// <param name="expression">The expression.</param>
+      /// <returns><c>True</c> if the specified expression is vector.</returns>
+      public static bool IsVector(this SymbolicExpression expression)
+      {
+         if (expression == null)
+         {
+            throw new ArgumentNullException();
+         }
+         return expression.GetFunction<Rf_isVector>()(expression.DangerousGetHandle());
+      }
+
+      /// <summary>
+      /// Converts the specified expression to a DynamicVector.
+      /// </summary>
+      /// <param name="expression">The expression.</param>
+      /// <returns>The DynamicVector. Returns <c>null</c> if the specified expression is not vector.</returns>
+      public static DynamicVector AsVector(this SymbolicExpression expression)
+      {
+         if (expression == null)
+         {
+            throw new ArgumentNullException();
+         }
+         IntPtr coerced = expression.GetFunction<Rf_coerceVector>()(expression.DangerousGetHandle(), expression.Type);
+         return new DynamicVector(expression.Engine, coerced);
+      }
+
+      /// <summary>
+      /// Converts the specified expression to a LogicalVector.
+      /// </summary>
+      /// <param name="expression">The expression.</param>
+      /// <returns>The LogicalVector. Returns <c>null</c> if the specified expression is not vector.</returns>
+      public static LogicalVector AsLogical(this SymbolicExpression expression)
+      {
+         if (!expression.IsVector())
+         {
+            return null;
+         }
+         IntPtr coerced = expression.GetFunction<Rf_coerceVector>()(expression.DangerousGetHandle(), SymbolicExpressionType.LogicalVector);
+         return new LogicalVector(expression.Engine, coerced);
+      }
+
+      /// <summary>
+      /// Converts the specified expression to an IntegerVector.
+      /// </summary>
+      /// <param name="expression">The expression.</param>
+      /// <returns>The LogicalVector. Returns <c>null</c> if the specified expression is not vector.</returns>
+      public static IntegerVector AsInteger(this SymbolicExpression expression)
+      {
+         if (!expression.IsVector())
+         {
+            return null;
+         }
+         IntPtr coerced = expression.GetFunction<Rf_coerceVector>()(expression.DangerousGetHandle(), SymbolicExpressionType.IntegerVector);
+         return new IntegerVector(expression.Engine, coerced);
+      }
+
+      /// <summary>
+      /// Converts the specified expression to a NumericVector.
+      /// </summary>
+      /// <param name="expression">The expression.</param>
+      /// <returns>The LogicalVector. Returns <c>null</c> if the specified expression is not vector.</returns>
+      public static NumericVector AsNumeric(this SymbolicExpression expression)
+      {
+         if (!expression.IsVector())
+         {
+            return null;
+         }
+         IntPtr coerced = expression.GetFunction<Rf_coerceVector>()(expression.DangerousGetHandle(), SymbolicExpressionType.NumericVector);
+         return new NumericVector(expression.Engine, coerced);
+      }
+
+      /// <summary>
+      /// Converts the specified expression to a CharacterVector.
+      /// </summary>
+      /// <param name="expression">The expression.</param>
+      /// <returns>The LogicalVector. Returns <c>null</c> if the specified expression is not vector.</returns>
+      public static CharacterVector AsCharacter(this SymbolicExpression expression)
+      {
+         if (!expression.IsVector())
+         {
+            return null;
+         }
+         IntPtr coerced = IntPtr.Zero;
+         if (expression.IsFactor())
+            coerced = expression.GetFunction<Rf_asCharacterFactor>()(expression.DangerousGetHandle());
+         else
+            coerced = expression.GetFunction<Rf_coerceVector>()(expression.DangerousGetHandle(), SymbolicExpressionType.CharacterVector);
+         return new CharacterVector(expression.Engine, coerced);
+      }
+
+      /// <summary>
+      /// Converts the specified expression to a ComplexVector.
+      /// </summary>
+      /// <param name="expression">The expression.</param>
+      /// <returns>The LogicalVector. Returns <c>null</c> if the specified expression is not vector.</returns>
+      public static ComplexVector AsComplex(this SymbolicExpression expression)
+      {
+         if (!expression.IsVector())
+         {
+            return null;
+         }
+         IntPtr coerced = expression.GetFunction<Rf_coerceVector>()(expression.DangerousGetHandle(), SymbolicExpressionType.ComplexVector);
+         return new ComplexVector(expression.Engine, coerced);
+      }
+
+      /// <summary>
+      /// Converts the specified expression to a RawVector.
+      /// </summary>
+      /// <param name="expression">The expression.</param>
+      /// <returns>The LogicalVector. Returns <c>null</c> if the specified expression is not vector.</returns>
+      public static RawVector AsRaw(this SymbolicExpression expression)
+      {
+         if (!expression.IsVector())
+         {
+            return null;
+         }
+         IntPtr coerced = expression.GetFunction<Rf_coerceVector>()(expression.DangerousGetHandle(), SymbolicExpressionType.RawVector);
+         return new RawVector(expression.Engine, coerced);
+      }
+
+      /// <summary>
+      /// Gets whether the specified expression is matrix.
+      /// </summary>
+      /// <param name="expression">The expression.</param>
+      /// <returns><c>True</c> if the specified expression is matrix.</returns>
+      public static bool IsMatrix(this SymbolicExpression expression)
+      {
+         if (expression == null)
+         {
+            throw new ArgumentNullException();
+         }
+         return expression.GetFunction<Rf_isMatrix>()(expression.DangerousGetHandle());
+      }
+
+      /// <summary>
+      /// Converts the specified expression to a LogicalMatrix.
+      /// </summary>
+      /// <param name="expression">The expression.</param>
+      /// <returns>The LogicalMatrix. Returns <c>null</c> if the specified expression is not vector.</returns>
+      public static LogicalMatrix AsLogicalMatrix(this SymbolicExpression expression)
+      {
+         if (!expression.IsVector())
+         {
+            return null;
+         }
+
+         int rowCount = 0;
+         int columnCount = 0;
+
+         if (expression.IsMatrix())
+         {
+            if (expression.Type == SymbolicExpressionType.LogicalVector)
+            {
+               return new LogicalMatrix(expression.Engine, expression.DangerousGetHandle());
+            }
+            else
+            {
+               rowCount = expression.GetFunction<Rf_nrows>()(expression.DangerousGetHandle());
+               columnCount = expression.GetFunction<Rf_ncols>()(expression.DangerousGetHandle());
+            }
+         }
+
+         if (columnCount == 0)
+         {
+            rowCount = expression.GetFunction<Rf_length>()(expression.DangerousGetHandle());
+            columnCount = 1;
+         }
+
+         IntPtr coerced = expression.GetFunction<Rf_coerceVector>()(expression.DangerousGetHandle(), SymbolicExpressionType.LogicalVector);
+         var dim = new IntegerVector(expression.Engine, new[] { rowCount, columnCount });
+         SymbolicExpression dimSymbol = expression.Engine.GetPredefinedSymbol("R_DimSymbol");
+         var matrix = new LogicalMatrix(expression.Engine, coerced);
+         matrix.SetAttribute(dimSymbol, dim);
+         return matrix;
+      }
+
+      /// <summary>
+      /// Converts the specified expression to an IntegerMatrix.
+      /// </summary>
+      /// <param name="expression">The expression.</param>
+      /// <returns>The IntegerMatrix. Returns <c>null</c> if the specified expression is not vector.</returns>
+      public static IntegerMatrix AsIntegerMatrix(this SymbolicExpression expression)
+      {
+         if (!expression.IsVector())
+         {
+            return null;
+         }
+
+         int rowCount = 0;
+         int columnCount = 0;
+
+         if (expression.IsMatrix())
+         {
+            if (expression.Type == SymbolicExpressionType.IntegerVector)
+            {
+               return new IntegerMatrix(expression.Engine, expression.DangerousGetHandle());
+            }
+            else
+            {
+               rowCount = expression.GetFunction<Rf_nrows>()(expression.DangerousGetHandle());
+               columnCount = expression.GetFunction<Rf_ncols>()(expression.DangerousGetHandle());
+            }
+         }
+
+         if (columnCount == 0)
+         {
+            rowCount = expression.GetFunction<Rf_length>()(expression.DangerousGetHandle());
+            columnCount = 1;
+         }
+
+         IntPtr coerced = expression.GetFunction<Rf_coerceVector>()(expression.DangerousGetHandle(), SymbolicExpressionType.IntegerVector);
+         var dim = new IntegerVector(expression.Engine, new[] { rowCount, columnCount });
+         SymbolicExpression dimSymbol = expression.Engine.GetPredefinedSymbol("R_DimSymbol");
+         var matrix = new IntegerMatrix(expression.Engine, coerced);
+         matrix.SetAttribute(dimSymbol, dim);
+         return matrix;
+      }
+
+      /// <summary>
+      /// Converts the specified expression to a NumericMatrix.
+      /// </summary>
+      /// <param name="expression">The expression.</param>
+      /// <returns>The NumericMatrix. Returns <c>null</c> if the specified expression is not vector.</returns>
+      public static NumericMatrix AsNumericMatrix(this SymbolicExpression expression)
+      {
+         if (!expression.IsVector())
+         {
+            return null;
+         }
+
+         int rowCount = 0;
+         int columnCount = 0;
+
+         if (expression.IsMatrix())
+         {
+            if (expression.Type == SymbolicExpressionType.NumericVector)
+            {
+               return new NumericMatrix(expression.Engine, expression.DangerousGetHandle());
+            }
+            else
+            {
+               rowCount = expression.GetFunction<Rf_nrows>()(expression.DangerousGetHandle());
+               columnCount = expression.GetFunction<Rf_ncols>()(expression.DangerousGetHandle());
+            }
+         }
+
+         if (columnCount == 0)
+         {
+            rowCount = expression.GetFunction<Rf_length>()(expression.DangerousGetHandle());
+            columnCount = 1;
+         }
+
+         IntPtr coerced = expression.GetFunction<Rf_coerceVector>()(expression.DangerousGetHandle(), SymbolicExpressionType.NumericVector);
+         var dim = new IntegerVector(expression.Engine, new[] { rowCount, columnCount });
+         SymbolicExpression dimSymbol = expression.Engine.GetPredefinedSymbol("R_DimSymbol");
+         var matrix = new NumericMatrix(expression.Engine, coerced);
+         matrix.SetAttribute(dimSymbol, dim);
+         return matrix;
+      }
+
+      /// <summary>
+      /// Converts the specified expression to a CharacterMatrix.
+      /// </summary>
+      /// <param name="expression">The expression.</param>
+      /// <returns>The CharacterMatrix. Returns <c>null</c> if the specified expression is not vector.</returns>
+      public static CharacterMatrix AsCharacterMatrix(this SymbolicExpression expression)
+      {
+         if (!expression.IsVector())
+         {
+            return null;
+         }
+
+         int rowCount = 0;
+         int columnCount = 0;
+
+         if (expression.IsMatrix())
+         {
+            if (expression.Type == SymbolicExpressionType.CharacterVector)
+            {
+               return new CharacterMatrix(expression.Engine, expression.DangerousGetHandle());
+            }
+            else
+            {
+               rowCount = expression.GetFunction<Rf_nrows>()(expression.DangerousGetHandle());
+               columnCount = expression.GetFunction<Rf_ncols>()(expression.DangerousGetHandle());
+            }
+         }
+
+         if (columnCount == 0)
+         {
+            rowCount = expression.GetFunction<Rf_length>()(expression.DangerousGetHandle());
+            columnCount = 1;
+         }
+
+         IntPtr coerced = expression.GetFunction<Rf_coerceVector>()(expression.DangerousGetHandle(), SymbolicExpressionType.CharacterVector);
+         var dim = new IntegerVector(expression.Engine, new[] { rowCount, columnCount });
+         SymbolicExpression dimSymbol = expression.Engine.GetPredefinedSymbol("R_DimSymbol");
+         var matrix = new CharacterMatrix(expression.Engine, coerced);
+         matrix.SetAttribute(dimSymbol, dim);
+         return matrix;
+      }
+
+      /// <summary>
+      /// Converts the specified expression to a ComplexMatrix.
+      /// </summary>
+      /// <param name="expression">The expression.</param>
+      /// <returns>The ComplexMatrix. Returns <c>null</c> if the specified expression is not vector.</returns>
+      public static ComplexMatrix AsComplexMatrix(this SymbolicExpression expression)
+      {
+         if (!expression.IsVector())
+         {
+            return null;
+         }
+
+         int rowCount = 0;
+         int columnCount = 0;
+
+         if (expression.IsMatrix())
+         {
+            if (expression.Type == SymbolicExpressionType.ComplexVector)
+            {
+               return new ComplexMatrix(expression.Engine, expression.DangerousGetHandle());
+            }
+            else
+            {
+               rowCount = expression.GetFunction<Rf_nrows>()(expression.DangerousGetHandle());
+               columnCount = expression.GetFunction<Rf_ncols>()(expression.DangerousGetHandle());
+            }
+         }
+
+         if (columnCount == 0)
+         {
+            rowCount = expression.GetFunction<Rf_length>()(expression.DangerousGetHandle());
+            columnCount = 1;
+         }
+
+         IntPtr coerced = expression.GetFunction<Rf_coerceVector>()(expression.DangerousGetHandle(), SymbolicExpressionType.ComplexVector);
+         var dim = new IntegerVector(expression.Engine, new[] { rowCount, columnCount });
+         SymbolicExpression dimSymbol = expression.Engine.GetPredefinedSymbol("R_DimSymbol");
+         var matrix = new ComplexMatrix(expression.Engine, coerced);
+         matrix.SetAttribute(dimSymbol, dim);
+         return matrix;
+      }
+
+      /// <summary>
+      /// Converts the specified expression to a RawMatrix.
+      /// </summary>
+      /// <param name="expression">The expression.</param>
+      /// <returns>The RawMatrix. Returns <c>null</c> if the specified expression is not vector.</returns>
+      public static RawMatrix AsRawMatrix(this SymbolicExpression expression)
+      {
+         if (!expression.IsVector())
+         {
+            return null;
+         }
+
+         int rowCount = 0;
+         int columnCount = 0;
+
+         if (expression.IsMatrix())
+         {
+            if (expression.Type == SymbolicExpressionType.RawVector)
+            {
+               return new RawMatrix(expression.Engine, expression.DangerousGetHandle());
+            }
+            else
+            {
+               rowCount = expression.GetFunction<Rf_nrows>()(expression.DangerousGetHandle());
+               columnCount = expression.GetFunction<Rf_ncols>()(expression.DangerousGetHandle());
+            }
+         }
+
+         if (columnCount == 0)
+         {
+            rowCount = expression.GetFunction<Rf_length>()(expression.DangerousGetHandle());
+            columnCount = 1;
+         }
+
+         IntPtr coerced = expression.GetFunction<Rf_coerceVector>()(expression.DangerousGetHandle(), SymbolicExpressionType.RawVector);
+         var dim = new IntegerVector(expression.Engine, new[] { rowCount, columnCount });
+         SymbolicExpression dimSymbol = expression.Engine.GetPredefinedSymbol("R_DimSymbol");
+         var matrix = new RawMatrix(expression.Engine, coerced);
+         matrix.SetAttribute(dimSymbol, dim);
+         return matrix;
+      }
+
+      /// <summary>
+      /// Specifies the expression is an <see cref="REnvironment"/> object or not.
+      /// </summary>
+      /// <param name="expression">The expression.</param>
+      /// <returns><c>True</c> if it is an environment.</returns>
+      public static bool IsEnvironment(this SymbolicExpression expression)
+      {
+         if (expression == null)
+         {
+            throw new ArgumentNullException();
+         }
+         return expression.GetFunction<Rf_isEnvironment>()(expression.DangerousGetHandle());
+      }
+
+      /// <summary>
+      /// Gets the expression as an <see cref="REnvironment"/>.
+      /// </summary>
+      /// <param name="expression">The environment.</param>
+      /// <returns>The environment.</returns>
+      public static REnvironment AsEnvironment(this SymbolicExpression expression)
+      {
+         if (!expression.IsEnvironment())
+         {
+            return null;
+         }
+         return new REnvironment(expression.Engine, expression.DangerousGetHandle());
+      }
+
+      /// <summary>
+      /// Specifies the expression is an <see cref="RDotNet.Expression"/> object or not.
+      /// </summary>
+      /// <param name="expression">The expression.</param>
+      /// <returns><c>True</c> if it is an expression.</returns>
+      public static bool IsExpression(this SymbolicExpression expression)
+      {
+         if (expression == null)
+         {
+            throw new ArgumentNullException();
+         }
+         return expression.GetFunction<Rf_isExpression>()(expression.DangerousGetHandle());
+      }
+
+      /// <summary>
+      /// Gets the expression as an <see cref="RDotNet.Expression"/>.
+      /// </summary>
+      /// <param name="expression">The expression.</param>
+      /// <returns>The expression.</returns>
+      public static Expression AsExpression(this SymbolicExpression expression)
+      {
+         if (!expression.IsExpression())
+         {
+            return null;
+         }
+         return new Expression(expression.Engine, expression.DangerousGetHandle());
+      }
+
+      /// <summary>
+      /// Specifies the expression is a symbol object or not.
+      /// </summary>
+      /// <param name="expression">The expression.</param>
+      /// <returns><c>True</c> if it is a symbol.</returns>
+      public static bool IsSymbol(this SymbolicExpression expression)
+      {
+         if (expression == null)
+         {
+            throw new ArgumentNullException();
+         }
+         return expression.GetFunction<Rf_isSymbol>()(expression.DangerousGetHandle());
+      }
+
+      /// <summary>
+      /// Gets the expression as a symbol.
+      /// </summary>
+      /// <param name="expression">The expression.</param>
+      /// <returns>The symbol.</returns>
+      public static Symbol AsSymbol(this SymbolicExpression expression)
+      {
+         if (!expression.IsSymbol())
+         {
+            return null;
+         }
+         return new Symbol(expression.Engine, expression.DangerousGetHandle());
+      }
+
+      /// <summary>
+      /// Specifies the expression is a language object or not.
+      /// </summary>
+      /// <param name="expression">The expression.</param>
+      /// <returns><c>True</c> if it is a language.</returns>
+      public static bool IsLanguage(this SymbolicExpression expression)
+      {
+         if (expression == null)
+         {
+            throw new ArgumentNullException();
+         }
+         return expression.GetFunction<Rf_isLanguage>()(expression.DangerousGetHandle());
+      }
+
+      /// <summary>
+      /// Gets the expression as a language.
+      /// </summary>
+      /// <param name="expression">The expression.</param>
+      /// <returns>The language.</returns>
+      public static Language AsLanguage(this SymbolicExpression expression)
+      {
+         if (!expression.IsLanguage())
+         {
+            return null;
+         }
+         return new Language(expression.Engine, expression.DangerousGetHandle());
+      }
+
+      /// <summary>
+      /// Specifies the expression is a function object or not.
+      /// </summary>
+      /// <param name="expression">The expression.</param>
+      /// <returns><c>True</c> if it is a function.</returns>
+      public static bool IsFunction(this SymbolicExpression expression)
+      {
+         if (expression == null)
+         {
+            throw new ArgumentNullException();
+         }
+         return expression.GetFunction<Rf_isFunction>()(expression.DangerousGetHandle());
+      }
+
+      /// <summary>
+      /// Gets the expression as a function.
+      /// </summary>
+      /// <param name="expression">The expression.</param>
+      /// <returns>The function.</returns>
+      public static Function AsFunction(this SymbolicExpression expression)
+      {
+         switch (expression.Type)
+         {
+            case SymbolicExpressionType.Closure:
+               return new Closure(expression.Engine, expression.DangerousGetHandle());
+
+            case SymbolicExpressionType.BuiltinFunction:
+               return new BuiltinFunction(expression.Engine, expression.DangerousGetHandle());
+
+            case SymbolicExpressionType.SpecialFunction:
+               return new SpecialFunction(expression.Engine, expression.DangerousGetHandle());
+
+            default:
+               throw new ArgumentException();
+         }
+      }
+
+      /// <summary>
+      /// Gets whether the specified expression is factor.
+      /// </summary>
+      /// <param name="expression">The expression.</param>
+      /// <returns><c>True</c> if the specified expression is factor.</returns>
+      public static bool IsFactor(this SymbolicExpression expression)
+      {
+         if (expression == null)
+         {
+            throw new ArgumentNullException();
+         }
+         var handle = expression.DangerousGetHandle();
+         return expression.GetFunction<Rf_isFactor>()(handle);
+      }
+
+      /// <summary>
+      /// Gets the expression as a factor.
+      /// </summary>
+      /// <param name="expression">The expression.</param>
+      /// <returns>The factor.</returns>
+      public static Factor AsFactor(this SymbolicExpression expression)
+      {
+         if (!IsFactor(expression))
+         {
+            throw new ArgumentException("Not a factor.", "expression");
+         }
+         return new Factor(expression.Engine, expression.DangerousGetHandle());
+      }
+   }
+}