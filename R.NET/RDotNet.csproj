--- conflicted
+++ resolved
@@ -1,145 +1,141 @@
-﻿<?xml version="1.0" encoding="utf-8"?>
-<Project ToolsVersion="4.0" DefaultTargets="Build" xmlns="http://schemas.microsoft.com/developer/msbuild/2003">
-  <PropertyGroup>
-    <Configuration Condition=" '$(Configuration)' == '' ">Debug</Configuration>
-    <Platform Condition=" '$(Platform)' == '' ">AnyCPU</Platform>
-    <ProductVersion>8.0.30703</ProductVersion>
-    <SchemaVersion>2.0</SchemaVersion>
-    <ProjectGuid>{0923E1A0-2032-4997-AB73-49E42C4034A9}</ProjectGuid>
-    <OutputType>Library</OutputType>
-    <AppDesignerFolder>Properties</AppDesignerFolder>
-    <RootNamespace>RDotNet</RootNamespace>
-    <AssemblyName>RDotNet</AssemblyName>
-    <TargetFrameworkVersion>v4.0</TargetFrameworkVersion>
-    <FileAlignment>512</FileAlignment>
-  </PropertyGroup>
-  <PropertyGroup Condition=" '$(Configuration)|$(Platform)' == 'Debug|AnyCPU' ">
-    <DebugSymbols>true</DebugSymbols>
-    <DebugType>full</DebugType>
-    <Optimize>false</Optimize>
-    <OutputPath>bin\Debug\</OutputPath>
-    <DefineConstants>TRACE;DEBUG</DefineConstants>
-    <ErrorReport>prompt</ErrorReport>
-    <WarningLevel>4</WarningLevel>
-    <DocumentationFile>bin\Debug\RDotNet.XML</DocumentationFile>
-  </PropertyGroup>
-  <PropertyGroup Condition=" '$(Configuration)|$(Platform)' == 'Release|AnyCPU' ">
-    <DebugType>none</DebugType>
-    <Optimize>true</Optimize>
-    <OutputPath>bin\Release\</OutputPath>
-    <DefineConstants>TRACE</DefineConstants>
-    <ErrorReport>prompt</ErrorReport>
-    <WarningLevel>4</WarningLevel>
-    <PlatformTarget>AnyCPU</PlatformTarget>
-    <DocumentationFile>bin\Release\RDotNet.XML</DocumentationFile>
-  </PropertyGroup>
-  <ItemGroup>
-    <Reference Include="System" />
-    <Reference Include="System.Core" />
-    <Reference Include="System.Numerics" />
-    <Reference Include="System.Xml.Linq" />
-    <Reference Include="System.Data.DataSetExtensions" />
-    <Reference Include="Microsoft.CSharp" />
-    <Reference Include="System.Data" />
-    <Reference Include="System.Xml" />
-  </ItemGroup>
-  <ItemGroup>
-    <Compile Include="Closure.cs" />
-    <Compile Include="ComplexVector.cs" />
-    <Compile Include="CharacterMatrix.cs" />
-    <Compile Include="ComplexMatrix.cs" />
-    <Compile Include="BuiltinFunction.cs" />
-    <Compile Include="Diagnostics\S4ObjectSlotDisplay.cs" />
-    <Compile Include="Diagnostics\S4ObjectDebugView.cs" />
-    <Compile Include="S4Object.cs" />
-    <Compile Include="DataFrameColumnAttribute.cs" />
-    <Compile Include="DataFrameRowAttribute.cs" />
-    <Compile Include="Devices\CharacterDeviceAdapter.cs" />
-    <Compile Include="Devices\ConsoleDevice.cs" />
-    <Compile Include="Devices\NullCharacterDevice.cs" />
-    <Compile Include="Devices\ICharacterDevice.cs" />
-    <Compile Include="Diagnostics\DataFrameDebugView.cs" />
-    <Compile Include="Diagnostics\DataFrameColumnDisplay.cs" />
-    <Compile Include="Diagnostics\FactorDebugView.cs" />
-    <Compile Include="Diagnostics\MatrixDebugView.cs" />
-    <Compile Include="Diagnostics\VectorDebugView.cs" />
-    <Compile Include="EvaluationException.cs" />
-    <Compile Include="Factor.cs" />
-    <Compile Include="Internals\Delegates.cs" />
-    <Compile Include="Internals\OutputMode.cs" />
-    <Compile Include="Internals\Unix\RStart.cs" />
-    <Compile Include="Internals\ConsoleOutputType.cs" />
-    <Compile Include="Internals\BusyType.cs" />
-    <Compile Include="Internals\SaveActions.cs" />
-    <Compile Include="Internals\Unix\Delegates.cs" />
-    <Compile Include="Internals\Windows\Delegates.cs" />
-    <Compile Include="Internals\Windows\RStart.cs" />
-    <Compile Include="Internals\Windows\UiMode.cs" />
-    <Compile Include="Internals\YesNoCancel.cs" />
-<<<<<<< HEAD
-    <Compile Include="S4Object.cs" />
-=======
-    <Compile Include="Properties\VersionInfo.cs" />
->>>>>>> 4f1e657e
-    <Compile Include="SpecialFunction.cs" />
-    <Compile Include="Environment.cs" />
-    <Compile Include="Expression.cs" />
-    <Compile Include="ExpressionVector.cs" />
-    <Compile Include="DataFrame.cs" />
-    <Compile Include="DataFrameRow.cs" />
-    <Compile Include="DynamicVector.cs" />
-    <Compile Include="Dynamic\DataFrameDynamicMeta.cs" />
-    <Compile Include="Dynamic\SymbolicExpressionDynamicMeta.cs" />
-    <Compile Include="Dynamic\ListDynamicMeta.cs" />
-    <Compile Include="Function.cs" />
-    <Compile Include="GenericVector.cs" />
-    <Compile Include="Language.cs" />
-    <Compile Include="LogicalMatrix.cs" />
-    <Compile Include="Pairlist.cs" />
-    <Compile Include="RawMatrix.cs" />
-    <Compile Include="NumericMatrix.cs" />
-    <Compile Include="IntegerMatrix.cs" />
-    <Compile Include="Matrix.cs" />
-    <Compile Include="InternalString.cs" />
-    <Compile Include="Internals\SEXPREC_HEADER.cs" />
-    <Compile Include="RawVector.cs" />
-    <Compile Include="Internals\ParseStatus.cs" />
-    <Compile Include="NumericVector.cs" />
-    <Compile Include="IntegerVector.cs" />
-    <Compile Include="Internals\VECTOR_SEXPREC.cs" />
-    <Compile Include="ParseException.cs" />
-    <Compile Include="ProtectedPointer.cs" />
-    <Compile Include="REngineExtension.cs" />
-    <Compile Include="StartupParameter.cs" />
-    <Compile Include="Symbol.cs" />
-    <Compile Include="SymbolicExpression.cs" />
-    <Compile Include="Internals\SEXPREC.cs" />
-    <Compile Include="Internals\SymbolicExpressionType.cs" />
-    <Compile Include="Internals\sxpinfo.cs" />
-    <Compile Include="Properties\AssemblyInfo.cs" />
-    <Compile Include="REngine.cs" />
-    <Compile Include="SymbolicExpressionExtension.cs" />
-    <Compile Include="Utility.cs" />
-    <Compile Include="Vector.cs" />
-    <Compile Include="LogicalVector.cs" />
-    <Compile Include="CharacterVector.cs" />
-  </ItemGroup>
-  <ItemGroup>
-    <ProjectReference Include="..\RDotNet.NativeLibrary\RDotNet.NativeLibrary.csproj">
-      <Project>{2A089A59-0F22-4484-B442-0FE8BDA10879}</Project>
-      <Name>RDotNet.NativeLibrary</Name>
-    </ProjectReference>
-  </ItemGroup>
-  <Import Project="$(MSBuildBinPath)\Microsoft.CSharp.targets" />
-  <PropertyGroup>
-    <PreBuildEvent>
-    </PreBuildEvent>
-  </PropertyGroup>
-  <!-- To modify your build process, add your task inside one of the targets below and uncomment it. 
-       Other similar extension points exist, see Microsoft.Common.targets.
-  <Target Name="BeforeBuild">
-  </Target>
-  <Target Name="AfterBuild">
-  </Target>
-  -->
+﻿<?xml version="1.0" encoding="utf-8"?>
+<Project ToolsVersion="4.0" DefaultTargets="Build" xmlns="http://schemas.microsoft.com/developer/msbuild/2003">
+  <PropertyGroup>
+    <Configuration Condition=" '$(Configuration)' == '' ">Debug</Configuration>
+    <Platform Condition=" '$(Platform)' == '' ">AnyCPU</Platform>
+    <ProductVersion>8.0.30703</ProductVersion>
+    <SchemaVersion>2.0</SchemaVersion>
+    <ProjectGuid>{0923E1A0-2032-4997-AB73-49E42C4034A9}</ProjectGuid>
+    <OutputType>Library</OutputType>
+    <AppDesignerFolder>Properties</AppDesignerFolder>
+    <RootNamespace>RDotNet</RootNamespace>
+    <AssemblyName>RDotNet</AssemblyName>
+    <TargetFrameworkVersion>v4.0</TargetFrameworkVersion>
+    <FileAlignment>512</FileAlignment>
+  </PropertyGroup>
+  <PropertyGroup Condition=" '$(Configuration)|$(Platform)' == 'Debug|AnyCPU' ">
+    <DebugSymbols>true</DebugSymbols>
+    <DebugType>full</DebugType>
+    <Optimize>false</Optimize>
+    <OutputPath>bin\Debug\</OutputPath>
+    <DefineConstants>TRACE;DEBUG</DefineConstants>
+    <ErrorReport>prompt</ErrorReport>
+    <WarningLevel>4</WarningLevel>
+    <DocumentationFile>bin\Debug\RDotNet.XML</DocumentationFile>
+  </PropertyGroup>
+  <PropertyGroup Condition=" '$(Configuration)|$(Platform)' == 'Release|AnyCPU' ">
+    <DebugType>none</DebugType>
+    <Optimize>true</Optimize>
+    <OutputPath>bin\Release\</OutputPath>
+    <DefineConstants>TRACE</DefineConstants>
+    <ErrorReport>prompt</ErrorReport>
+    <WarningLevel>4</WarningLevel>
+    <PlatformTarget>AnyCPU</PlatformTarget>
+    <DocumentationFile>bin\Release\RDotNet.XML</DocumentationFile>
+  </PropertyGroup>
+  <ItemGroup>
+    <Reference Include="System" />
+    <Reference Include="System.Core" />
+    <Reference Include="System.Numerics" />
+    <Reference Include="System.Xml.Linq" />
+    <Reference Include="System.Data.DataSetExtensions" />
+    <Reference Include="Microsoft.CSharp" />
+    <Reference Include="System.Data" />
+    <Reference Include="System.Xml" />
+  </ItemGroup>
+  <ItemGroup>
+    <Compile Include="Closure.cs" />
+    <Compile Include="ComplexVector.cs" />
+    <Compile Include="CharacterMatrix.cs" />
+    <Compile Include="ComplexMatrix.cs" />
+    <Compile Include="BuiltinFunction.cs" />
+    <Compile Include="Diagnostics\S4ObjectSlotDisplay.cs" />
+    <Compile Include="Diagnostics\S4ObjectDebugView.cs" />
+    <Compile Include="S4Object.cs" />
+    <Compile Include="DataFrameColumnAttribute.cs" />
+    <Compile Include="DataFrameRowAttribute.cs" />
+    <Compile Include="Devices\CharacterDeviceAdapter.cs" />
+    <Compile Include="Devices\ConsoleDevice.cs" />
+    <Compile Include="Devices\NullCharacterDevice.cs" />
+    <Compile Include="Devices\ICharacterDevice.cs" />
+    <Compile Include="Diagnostics\DataFrameDebugView.cs" />
+    <Compile Include="Diagnostics\DataFrameColumnDisplay.cs" />
+    <Compile Include="Diagnostics\FactorDebugView.cs" />
+    <Compile Include="Diagnostics\MatrixDebugView.cs" />
+    <Compile Include="Diagnostics\VectorDebugView.cs" />
+    <Compile Include="EvaluationException.cs" />
+    <Compile Include="Factor.cs" />
+    <Compile Include="Internals\Delegates.cs" />
+    <Compile Include="Internals\OutputMode.cs" />
+    <Compile Include="Internals\Unix\RStart.cs" />
+    <Compile Include="Internals\ConsoleOutputType.cs" />
+    <Compile Include="Internals\BusyType.cs" />
+    <Compile Include="Internals\SaveActions.cs" />
+    <Compile Include="Internals\Unix\Delegates.cs" />
+    <Compile Include="Internals\Windows\Delegates.cs" />
+    <Compile Include="Internals\Windows\RStart.cs" />
+    <Compile Include="Internals\Windows\UiMode.cs" />
+    <Compile Include="Internals\YesNoCancel.cs" />
+    <Compile Include="Properties\VersionInfo.cs" />
+    <Compile Include="SpecialFunction.cs" />
+    <Compile Include="Environment.cs" />
+    <Compile Include="Expression.cs" />
+    <Compile Include="ExpressionVector.cs" />
+    <Compile Include="DataFrame.cs" />
+    <Compile Include="DataFrameRow.cs" />
+    <Compile Include="DynamicVector.cs" />
+    <Compile Include="Dynamic\DataFrameDynamicMeta.cs" />
+    <Compile Include="Dynamic\SymbolicExpressionDynamicMeta.cs" />
+    <Compile Include="Dynamic\ListDynamicMeta.cs" />
+    <Compile Include="Function.cs" />
+    <Compile Include="GenericVector.cs" />
+    <Compile Include="Language.cs" />
+    <Compile Include="LogicalMatrix.cs" />
+    <Compile Include="Pairlist.cs" />
+    <Compile Include="RawMatrix.cs" />
+    <Compile Include="NumericMatrix.cs" />
+    <Compile Include="IntegerMatrix.cs" />
+    <Compile Include="Matrix.cs" />
+    <Compile Include="InternalString.cs" />
+    <Compile Include="Internals\SEXPREC_HEADER.cs" />
+    <Compile Include="RawVector.cs" />
+    <Compile Include="Internals\ParseStatus.cs" />
+    <Compile Include="NumericVector.cs" />
+    <Compile Include="IntegerVector.cs" />
+    <Compile Include="Internals\VECTOR_SEXPREC.cs" />
+    <Compile Include="ParseException.cs" />
+    <Compile Include="ProtectedPointer.cs" />
+    <Compile Include="REngineExtension.cs" />
+    <Compile Include="StartupParameter.cs" />
+    <Compile Include="Symbol.cs" />
+    <Compile Include="SymbolicExpression.cs" />
+    <Compile Include="Internals\SEXPREC.cs" />
+    <Compile Include="Internals\SymbolicExpressionType.cs" />
+    <Compile Include="Internals\sxpinfo.cs" />
+    <Compile Include="Properties\AssemblyInfo.cs" />
+    <Compile Include="REngine.cs" />
+    <Compile Include="SymbolicExpressionExtension.cs" />
+    <Compile Include="Utility.cs" />
+    <Compile Include="Vector.cs" />
+    <Compile Include="LogicalVector.cs" />
+    <Compile Include="CharacterVector.cs" />
+  </ItemGroup>
+  <ItemGroup>
+    <ProjectReference Include="..\RDotNet.NativeLibrary\RDotNet.NativeLibrary.csproj">
+      <Project>{2A089A59-0F22-4484-B442-0FE8BDA10879}</Project>
+      <Name>RDotNet.NativeLibrary</Name>
+    </ProjectReference>
+  </ItemGroup>
+  <Import Project="$(MSBuildBinPath)\Microsoft.CSharp.targets" />
+  <PropertyGroup>
+    <PreBuildEvent>
+    </PreBuildEvent>
+  </PropertyGroup>
+  <!-- To modify your build process, add your task inside one of the targets below and uncomment it. 
+       Other similar extension points exist, see Microsoft.Common.targets.
+  <Target Name="BeforeBuild">
+  </Target>
+  <Target Name="AfterBuild">
+  </Target>
+  -->
 </Project>