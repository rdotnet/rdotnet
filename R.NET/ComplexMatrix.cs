﻿using System;
using System.Runtime.InteropServices;
using System.Security.Permissions;
using RDotNet.Internals;

namespace RDotNet
{
	/// <summary>
	/// A matrix of complex numbers.
	/// </summary>
	[SecurityPermission(SecurityAction.Demand, Flags = SecurityPermissionFlag.UnmanagedCode)]
	public class ComplexMatrix : Matrix<Complex>
	{
		/// <summary>
		/// Gets or sets the element at the specified index.
		/// </summary>
		/// <param name="rowIndex">The zero-based rowIndex index of the element to get or set.</param>
		/// <param name="columnIndex">The zero-based columnIndex index of the element to get or set.</param>
		/// <returns>The element at the specified index.</returns>
		public override Complex this[int rowIndex, int columnIndex]
		{
			get
			{
				if (rowIndex < 0 || RowCount <= rowIndex)
				{
					throw new ArgumentOutOfRangeException("rowIndex");
				}
				if (columnIndex < 0 || ColumnCount <= columnIndex)
				{
					throw new ArgumentOutOfRangeException("columnIndex");
				}
				using (new ProtectedPointer(this))
				{
					double[] data = new double[2];
					int offset = GetOffset(rowIndex, columnIndex);
					IntPtr pointer = Utility.OffsetPointer(DataPointer, offset);
					Marshal.Copy(pointer, data, 0, data.Length);
					return new Complex(data[0], data[1]);
				}
			}
			set
			{
				if (rowIndex < 0 || RowCount <= rowIndex)
				{
					throw new ArgumentOutOfRangeException("rowIndex");
				}
				if (columnIndex < 0 || ColumnCount <= columnIndex)
				{
					throw new ArgumentOutOfRangeException("columnIndex");
				}
				using (new ProtectedPointer(this))
				{
					double[] data = new double[] { value.Real, value.Imaginary };
					int offset = GetOffset(rowIndex, columnIndex);
<<<<<<< HEAD
					IntPtr pointer = IntPtr.Add(DataPointer, offset);
					Marshal.Copy(data, 0, pointer, data.Length);
=======
					IntPtr pointer = Utility.OffsetPointer(DataPointer, offset);
					Marshal.Copy(real, 0, pointer, real.Length);
					pointer = Utility.OffsetPointer(pointer, real.Length);
					Marshal.Copy(imaginary, 0, pointer, imaginary.Length);
>>>>>>> c73f020a
				}
			}
		}

		/// <summary>
		/// Gets the size of a complex number in byte.
		/// </summary>
		protected override int DataSize
		{
			get
			{
				return Marshal.SizeOf(typeof(Complex));
			}
		}

		/// <summary>
		/// Creates a new empty ComplexMatrix with the specified size.
		/// </summary>
		/// <param name="engine">The <see cref="REngine"/> handling this instance.</param>
		/// <param name="rowCount">The row size.</param>
		/// <param name="columnCount">The column size.</param>
		/// <seealso cref="REngineExtension.CreateComplexMatrix(REngine, int, int)"/>
		public ComplexMatrix(REngine engine, int rowCount, int columnCount)
			: base(engine, SymbolicExpressionType.ComplexVector, rowCount, columnCount)
		{
		}

		/// <summary>
		/// Creates a new ComplexMatrix with the specified values.
		/// </summary>
		/// <param name="engine">The <see cref="REngine"/> handling this instance.</param>
		/// <param name="matrix">The values.</param>
		/// <seealso cref="REngineExtension.CreateComplexMatrix(REngine, Complex[,])"/>
		public ComplexMatrix(REngine engine, Complex[, ] matrix)
			: base(engine, SymbolicExpressionType.CharacterVector, matrix)
		{
		}

		/// <summary>
		/// Creates a new instance for a complex number matrix.
		/// </summary>
		/// <param name="engine">The <see cref="REngine"/> handling this instance.</param>
		/// <param name="coerced">The pointer to a complex number matrix.</param>
		internal protected ComplexMatrix(REngine engine, IntPtr coerced)
			: base(engine, coerced)
		{
		}
	}
}
<|MERGE_RESOLUTION|>--- conflicted
+++ resolved
@@ -1,112 +1,105 @@
-﻿using System;
-using System.Runtime.InteropServices;
-using System.Security.Permissions;
-using RDotNet.Internals;
-
-namespace RDotNet
-{
-	/// <summary>
-	/// A matrix of complex numbers.
-	/// </summary>
-	[SecurityPermission(SecurityAction.Demand, Flags = SecurityPermissionFlag.UnmanagedCode)]
-	public class ComplexMatrix : Matrix<Complex>
-	{
-		/// <summary>
-		/// Gets or sets the element at the specified index.
-		/// </summary>
-		/// <param name="rowIndex">The zero-based rowIndex index of the element to get or set.</param>
-		/// <param name="columnIndex">The zero-based columnIndex index of the element to get or set.</param>
-		/// <returns>The element at the specified index.</returns>
-		public override Complex this[int rowIndex, int columnIndex]
-		{
-			get
-			{
-				if (rowIndex < 0 || RowCount <= rowIndex)
-				{
-					throw new ArgumentOutOfRangeException("rowIndex");
-				}
-				if (columnIndex < 0 || ColumnCount <= columnIndex)
-				{
-					throw new ArgumentOutOfRangeException("columnIndex");
-				}
-				using (new ProtectedPointer(this))
-				{
-					double[] data = new double[2];
-					int offset = GetOffset(rowIndex, columnIndex);
-					IntPtr pointer = Utility.OffsetPointer(DataPointer, offset);
-					Marshal.Copy(pointer, data, 0, data.Length);
-					return new Complex(data[0], data[1]);
-				}
-			}
-			set
-			{
-				if (rowIndex < 0 || RowCount <= rowIndex)
-				{
-					throw new ArgumentOutOfRangeException("rowIndex");
-				}
-				if (columnIndex < 0 || ColumnCount <= columnIndex)
-				{
-					throw new ArgumentOutOfRangeException("columnIndex");
-				}
-				using (new ProtectedPointer(this))
-				{
-					double[] data = new double[] { value.Real, value.Imaginary };
-					int offset = GetOffset(rowIndex, columnIndex);
-<<<<<<< HEAD
-					IntPtr pointer = IntPtr.Add(DataPointer, offset);
-					Marshal.Copy(data, 0, pointer, data.Length);
-=======
-					IntPtr pointer = Utility.OffsetPointer(DataPointer, offset);
-					Marshal.Copy(real, 0, pointer, real.Length);
-					pointer = Utility.OffsetPointer(pointer, real.Length);
-					Marshal.Copy(imaginary, 0, pointer, imaginary.Length);
->>>>>>> c73f020a
-				}
-			}
-		}
-
-		/// <summary>
-		/// Gets the size of a complex number in byte.
-		/// </summary>
-		protected override int DataSize
-		{
-			get
-			{
-				return Marshal.SizeOf(typeof(Complex));
-			}
-		}
-
-		/// <summary>
-		/// Creates a new empty ComplexMatrix with the specified size.
-		/// </summary>
-		/// <param name="engine">The <see cref="REngine"/> handling this instance.</param>
-		/// <param name="rowCount">The row size.</param>
-		/// <param name="columnCount">The column size.</param>
-		/// <seealso cref="REngineExtension.CreateComplexMatrix(REngine, int, int)"/>
-		public ComplexMatrix(REngine engine, int rowCount, int columnCount)
-			: base(engine, SymbolicExpressionType.ComplexVector, rowCount, columnCount)
-		{
-		}
-
-		/// <summary>
-		/// Creates a new ComplexMatrix with the specified values.
-		/// </summary>
-		/// <param name="engine">The <see cref="REngine"/> handling this instance.</param>
-		/// <param name="matrix">The values.</param>
-		/// <seealso cref="REngineExtension.CreateComplexMatrix(REngine, Complex[,])"/>
-		public ComplexMatrix(REngine engine, Complex[, ] matrix)
-			: base(engine, SymbolicExpressionType.CharacterVector, matrix)
-		{
-		}
-
-		/// <summary>
-		/// Creates a new instance for a complex number matrix.
-		/// </summary>
-		/// <param name="engine">The <see cref="REngine"/> handling this instance.</param>
-		/// <param name="coerced">The pointer to a complex number matrix.</param>
-		internal protected ComplexMatrix(REngine engine, IntPtr coerced)
-			: base(engine, coerced)
-		{
-		}
-	}
-}
+﻿using System;
+using System.Runtime.InteropServices;
+using System.Security.Permissions;
+using RDotNet.Internals;
+
+namespace RDotNet
+{
+	/// <summary>
+	/// A matrix of complex numbers.
+	/// </summary>
+	[SecurityPermission(SecurityAction.Demand, Flags = SecurityPermissionFlag.UnmanagedCode)]
+	public class ComplexMatrix : Matrix<Complex>
+	{
+		/// <summary>
+		/// Gets or sets the element at the specified index.
+		/// </summary>
+		/// <param name="rowIndex">The zero-based rowIndex index of the element to get or set.</param>
+		/// <param name="columnIndex">The zero-based columnIndex index of the element to get or set.</param>
+		/// <returns>The element at the specified index.</returns>
+		public override Complex this[int rowIndex, int columnIndex]
+		{
+			get
+			{
+				if (rowIndex < 0 || RowCount <= rowIndex)
+				{
+					throw new ArgumentOutOfRangeException("rowIndex");
+				}
+				if (columnIndex < 0 || ColumnCount <= columnIndex)
+				{
+					throw new ArgumentOutOfRangeException("columnIndex");
+				}
+				using (new ProtectedPointer(this))
+				{
+					double[] data = new double[2];
+					int offset = GetOffset(rowIndex, columnIndex);
+					IntPtr pointer = Utility.OffsetPointer(DataPointer, offset);
+					Marshal.Copy(pointer, data, 0, data.Length);
+					return new Complex(data[0], data[1]);
+				}
+			}
+			set
+			{
+				if (rowIndex < 0 || RowCount <= rowIndex)
+				{
+					throw new ArgumentOutOfRangeException("rowIndex");
+				}
+				if (columnIndex < 0 || ColumnCount <= columnIndex)
+				{
+					throw new ArgumentOutOfRangeException("columnIndex");
+				}
+				using (new ProtectedPointer(this))
+				{
+					double[] data = new double[] { value.Real, value.Imaginary };
+					int offset = GetOffset(rowIndex, columnIndex);
+					IntPtr pointer = Utility.OffsetPointer(DataPointer, offset);
+					Marshal.Copy(data, 0, pointer, data.Length);
+				}
+			}
+		}
+
+		/// <summary>
+		/// Gets the size of a complex number in byte.
+		/// </summary>
+		protected override int DataSize
+		{
+			get
+			{
+				return Marshal.SizeOf(typeof(Complex));
+			}
+		}
+
+		/// <summary>
+		/// Creates a new empty ComplexMatrix with the specified size.
+		/// </summary>
+		/// <param name="engine">The <see cref="REngine"/> handling this instance.</param>
+		/// <param name="rowCount">The row size.</param>
+		/// <param name="columnCount">The column size.</param>
+		/// <seealso cref="REngineExtension.CreateComplexMatrix(REngine, int, int)"/>
+		public ComplexMatrix(REngine engine, int rowCount, int columnCount)
+			: base(engine, SymbolicExpressionType.ComplexVector, rowCount, columnCount)
+		{
+		}
+
+		/// <summary>
+		/// Creates a new ComplexMatrix with the specified values.
+		/// </summary>
+		/// <param name="engine">The <see cref="REngine"/> handling this instance.</param>
+		/// <param name="matrix">The values.</param>
+		/// <seealso cref="REngineExtension.CreateComplexMatrix(REngine, Complex[,])"/>
+		public ComplexMatrix(REngine engine, Complex[, ] matrix)
+			: base(engine, SymbolicExpressionType.CharacterVector, matrix)
+		{
+		}
+
+		/// <summary>
+		/// Creates a new instance for a complex number matrix.
+		/// </summary>
+		/// <param name="engine">The <see cref="REngine"/> handling this instance.</param>
+		/// <param name="coerced">The pointer to a complex number matrix.</param>
+		internal protected ComplexMatrix(REngine engine, IntPtr coerced)
+			: base(engine, coerced)
+		{
+		}
+	}
+}