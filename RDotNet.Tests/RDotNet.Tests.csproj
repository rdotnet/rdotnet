<<<<<<< HEAD
﻿<Project Sdk="Microsoft.NET.Sdk" xmlns="http://schemas.microsoft.com/developer/msbuild/2003">
=======
﻿<?xml version="1.0" encoding="utf-8"?>
<Project Sdk="Microsoft.NET.Sdk" xmlns="http://schemas.microsoft.com/developer/msbuild/2003">
>>>>>>> b755761b
  <PropertyGroup>
    <Configuration Condition=" '$(Configuration)' == '' ">Debug</Configuration>
    <Platform Condition=" '$(Platform)' == '' ">AnyCPU</Platform>
    <ProjectGuid>{6C456A2E-FBB5-44DA-B0D2-FE76C49FCD06}</ProjectGuid>
    <OutputType>Library</OutputType>
<<<<<<< HEAD
    <AppDesignerFolder>Properties</AppDesignerFolder>
    <RootNamespace>RDotNet</RootNamespace>
    <AssemblyName>RDotNet.Tests</AssemblyName>
    <TargetFramework>netstandard2.0</TargetFramework>
    <FileAlignment>512</FileAlignment>
    <SolutionDir Condition="$(SolutionDir) == '' Or $(SolutionDir) == '*Undefined*'">..\</SolutionDir>
    <RestorePackages>true</RestorePackages>
=======
    <TargetFramework>netstandard2.0</TargetFramework>
    <Version>1.7.1</Version>
    <Copyright>(c) 2014-2018 Jean-Michel Perraud; (c) 2013 Kosei, evolvedmicrobe</Copyright>
    <!-- <Description>Description</Description>
    <Product>Product</Product>
    <Company />
    <Authors>Jean-Michel Perraud, Kosei, evolvedmicrobe</Authors>
    <PackageId>DynamicInterop</PackageId> -->
    <RepositoryUrl>https://github.com/jmp75/rdotnet</RepositoryUrl>
    <ApplicationIcon />
    <!-- <PackageProjectUrl>https://github.com/jmp75/rdotnet</PackageProjectUrl>
    <PackageReleaseNotes>Migration to .NET Standard 2.0</PackageReleaseNotes> -->
>>>>>>> b755761b
  </PropertyGroup>
  <ItemGroup>
    <None Remove="S4Test.cs.attic" />
  </ItemGroup>
  <ItemGroup>
    <ProjectReference Include="..\R.NET\RDotNet.csproj" />
    <ProjectReference Include="..\RDotNet.NativeLibrary\RDotNet.NativeLibrary.csproj" />
    <ProjectReference Include="..\RDotNet.TestBase\RDotNet.TestBase.csproj" />
  </ItemGroup>
  <ItemGroup>
    <PackageReference Include="Microsoft.NET.Test.Sdk" Version="15.0.0" />
    <PackageReference Include="NUnit" Version="3.9.0" />
  </ItemGroup>
  <Import Project="..\.paket\Paket.Restore.targets" />
</Project><|MERGE_RESOLUTION|>--- conflicted
+++ resolved
@@ -1,48 +1,34 @@
-<<<<<<< HEAD
-﻿<Project Sdk="Microsoft.NET.Sdk" xmlns="http://schemas.microsoft.com/developer/msbuild/2003">
-=======
-﻿<?xml version="1.0" encoding="utf-8"?>
-<Project Sdk="Microsoft.NET.Sdk" xmlns="http://schemas.microsoft.com/developer/msbuild/2003">
->>>>>>> b755761b
-  <PropertyGroup>
-    <Configuration Condition=" '$(Configuration)' == '' ">Debug</Configuration>
-    <Platform Condition=" '$(Platform)' == '' ">AnyCPU</Platform>
-    <ProjectGuid>{6C456A2E-FBB5-44DA-B0D2-FE76C49FCD06}</ProjectGuid>
-    <OutputType>Library</OutputType>
-<<<<<<< HEAD
-    <AppDesignerFolder>Properties</AppDesignerFolder>
-    <RootNamespace>RDotNet</RootNamespace>
-    <AssemblyName>RDotNet.Tests</AssemblyName>
-    <TargetFramework>netstandard2.0</TargetFramework>
-    <FileAlignment>512</FileAlignment>
-    <SolutionDir Condition="$(SolutionDir) == '' Or $(SolutionDir) == '*Undefined*'">..\</SolutionDir>
-    <RestorePackages>true</RestorePackages>
-=======
-    <TargetFramework>netstandard2.0</TargetFramework>
-    <Version>1.7.1</Version>
-    <Copyright>(c) 2014-2018 Jean-Michel Perraud; (c) 2013 Kosei, evolvedmicrobe</Copyright>
-    <!-- <Description>Description</Description>
-    <Product>Product</Product>
-    <Company />
-    <Authors>Jean-Michel Perraud, Kosei, evolvedmicrobe</Authors>
-    <PackageId>DynamicInterop</PackageId> -->
-    <RepositoryUrl>https://github.com/jmp75/rdotnet</RepositoryUrl>
-    <ApplicationIcon />
-    <!-- <PackageProjectUrl>https://github.com/jmp75/rdotnet</PackageProjectUrl>
-    <PackageReleaseNotes>Migration to .NET Standard 2.0</PackageReleaseNotes> -->
->>>>>>> b755761b
-  </PropertyGroup>
-  <ItemGroup>
-    <None Remove="S4Test.cs.attic" />
-  </ItemGroup>
-  <ItemGroup>
-    <ProjectReference Include="..\R.NET\RDotNet.csproj" />
-    <ProjectReference Include="..\RDotNet.NativeLibrary\RDotNet.NativeLibrary.csproj" />
-    <ProjectReference Include="..\RDotNet.TestBase\RDotNet.TestBase.csproj" />
-  </ItemGroup>
-  <ItemGroup>
-    <PackageReference Include="Microsoft.NET.Test.Sdk" Version="15.0.0" />
-    <PackageReference Include="NUnit" Version="3.9.0" />
-  </ItemGroup>
-  <Import Project="..\.paket\Paket.Restore.targets" />
+﻿<?xml version="1.0" encoding="utf-8"?>
+<Project Sdk="Microsoft.NET.Sdk" xmlns="http://schemas.microsoft.com/developer/msbuild/2003">
+  <PropertyGroup>
+    <Configuration Condition=" '$(Configuration)' == '' ">Debug</Configuration>
+    <Platform Condition=" '$(Platform)' == '' ">AnyCPU</Platform>
+    <ProjectGuid>{6C456A2E-FBB5-44DA-B0D2-FE76C49FCD06}</ProjectGuid>
+    <OutputType>Library</OutputType>
+    <TargetFramework>netstandard2.0</TargetFramework>
+    <Version>1.7.1</Version>
+    <Copyright>(c) 2014-2018 Jean-Michel Perraud; (c) 2013 Kosei, evolvedmicrobe</Copyright>
+    <!-- <Description>Description</Description>
+    <Product>Product</Product>
+    <Company />
+    <Authors>Jean-Michel Perraud, Kosei, evolvedmicrobe</Authors>
+    <PackageId>DynamicInterop</PackageId> -->
+    <RepositoryUrl>https://github.com/jmp75/rdotnet</RepositoryUrl>
+    <ApplicationIcon />
+    <!-- <PackageProjectUrl>https://github.com/jmp75/rdotnet</PackageProjectUrl>
+    <PackageReleaseNotes>Migration to .NET Standard 2.0</PackageReleaseNotes> -->
+  </PropertyGroup>
+  <ItemGroup>
+    <None Remove="S4Test.cs.attic" />
+  </ItemGroup>
+  <ItemGroup>
+    <ProjectReference Include="..\R.NET\RDotNet.csproj" />
+    <ProjectReference Include="..\RDotNet.NativeLibrary\RDotNet.NativeLibrary.csproj" />
+    <ProjectReference Include="..\RDotNet.TestBase\RDotNet.TestBase.csproj" />
+  </ItemGroup>
+  <ItemGroup>
+    <PackageReference Include="Microsoft.NET.Test.Sdk" Version="15.0.0" />
+    <PackageReference Include="NUnit" Version="3.9.0" />
+  </ItemGroup>
+  <Import Project="..\.paket\Paket.Restore.targets" />
 </Project>