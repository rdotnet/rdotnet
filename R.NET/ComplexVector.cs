﻿using System;
using System.Collections.Generic;
using System.Runtime.InteropServices;
using System.Security.Permissions;
using RDotNet.Internals;

namespace RDotNet
{
	/// <summary>
	/// A collection of complex numbers.
	/// </summary>
	[SecurityPermission(SecurityAction.Demand, Flags = SecurityPermissionFlag.UnmanagedCode)]
	public class ComplexVector : Vector<Complex>
	{
		/// <summary>
		/// Gets or sets the element at the specified index.
		/// </summary>
		/// <param name="index">The zero-based index of the element to get or set.</param>
		/// <returns>The element at the specified index.</returns>
		public override Complex this[int index]
		{
			get
			{
				if (index < 0 || Length <= index)
				{
					throw new ArgumentOutOfRangeException();
				}
				using (new ProtectedPointer(this))
				{
					double[] data = new double[2];
					int offset = GetOffset(index);
					IntPtr pointer = Utility.OffsetPointer(DataPointer, offset);
					Marshal.Copy(pointer, data, 0, data.Length);
					return new Complex(data[0], data[1]);
				}
			}
			set
			{
				if (index < 0 || Length <= index)
				{
					throw new ArgumentOutOfRangeException();
				}
				using (new ProtectedPointer(this))
				{
					double[] data = new double[] { value.Real, value.Imaginary };
					int offset = GetOffset(index);
<<<<<<< HEAD
					IntPtr pointer = IntPtr.Add(DataPointer, offset);
					Marshal.Copy(data, 0, pointer, data.Length);
=======
					IntPtr pointer = Utility.OffsetPointer(DataPointer, offset);
					Marshal.Copy(real, 0, pointer, real.Length);
					pointer = Utility.OffsetPointer(pointer, real.Length);
					Marshal.Copy(imaginary, 0, pointer, imaginary.Length);
>>>>>>> c73f020a
				}
			}
		}

		/// <summary>
		/// Gets the size of a complex number in byte.
		/// </summary>
		protected override int DataSize
		{
			get
			{
				return Marshal.SizeOf(typeof(Complex));
			}
		}

		/// <summary>
		/// Creates a new empty ComplexVector with the specified length.
		/// </summary>
		/// <param name="engine">The <see cref="REngine"/> handling this instance.</param>
		/// <param name="length">The length.</param>
		/// <seealso cref="REngineExtension.CreateComplexVector(REngine, int)"/>
		public ComplexVector(REngine engine, int length)
			: base(engine, SymbolicExpressionType.ComplexVector, length)
		{
		}

		/// <summary>
		/// Creates a new ComplexVector with the specified values.
		/// </summary>
		/// <param name="engine">The <see cref="REngine"/> handling this instance.</param>
		/// <param name="vector">The values.</param>
		/// <seealso cref="REngineExtension.CreateComplexVector(REngine, Complex[])"/>
		public ComplexVector(REngine engine, Complex[] vector)
			: base(engine, SymbolicExpressionType.ComplexVector, vector)
		{
		}

		/// <summary>
		/// Creates a new instance for a complex number vector.
		/// </summary>
		/// <param name="engine">The <see cref="REngine"/> handling this instance.</param>
		/// <param name="coerced">The pointer to a complex number vector.</param>
		internal protected ComplexVector(REngine engine, IntPtr coerced)
			: base(engine, coerced)
		{
		}
	}
}
<|MERGE_RESOLUTION|>--- conflicted
+++ resolved
@@ -1,103 +1,96 @@
-﻿using System;
-using System.Collections.Generic;
-using System.Runtime.InteropServices;
-using System.Security.Permissions;
-using RDotNet.Internals;
-
-namespace RDotNet
-{
-	/// <summary>
-	/// A collection of complex numbers.
-	/// </summary>
-	[SecurityPermission(SecurityAction.Demand, Flags = SecurityPermissionFlag.UnmanagedCode)]
-	public class ComplexVector : Vector<Complex>
-	{
-		/// <summary>
-		/// Gets or sets the element at the specified index.
-		/// </summary>
-		/// <param name="index">The zero-based index of the element to get or set.</param>
-		/// <returns>The element at the specified index.</returns>
-		public override Complex this[int index]
-		{
-			get
-			{
-				if (index < 0 || Length <= index)
-				{
-					throw new ArgumentOutOfRangeException();
-				}
-				using (new ProtectedPointer(this))
-				{
-					double[] data = new double[2];
-					int offset = GetOffset(index);
-					IntPtr pointer = Utility.OffsetPointer(DataPointer, offset);
-					Marshal.Copy(pointer, data, 0, data.Length);
-					return new Complex(data[0], data[1]);
-				}
-			}
-			set
-			{
-				if (index < 0 || Length <= index)
-				{
-					throw new ArgumentOutOfRangeException();
-				}
-				using (new ProtectedPointer(this))
-				{
-					double[] data = new double[] { value.Real, value.Imaginary };
-					int offset = GetOffset(index);
-<<<<<<< HEAD
-					IntPtr pointer = IntPtr.Add(DataPointer, offset);
-					Marshal.Copy(data, 0, pointer, data.Length);
-=======
-					IntPtr pointer = Utility.OffsetPointer(DataPointer, offset);
-					Marshal.Copy(real, 0, pointer, real.Length);
-					pointer = Utility.OffsetPointer(pointer, real.Length);
-					Marshal.Copy(imaginary, 0, pointer, imaginary.Length);
->>>>>>> c73f020a
-				}
-			}
-		}
-
-		/// <summary>
-		/// Gets the size of a complex number in byte.
-		/// </summary>
-		protected override int DataSize
-		{
-			get
-			{
-				return Marshal.SizeOf(typeof(Complex));
-			}
-		}
-
-		/// <summary>
-		/// Creates a new empty ComplexVector with the specified length.
-		/// </summary>
-		/// <param name="engine">The <see cref="REngine"/> handling this instance.</param>
-		/// <param name="length">The length.</param>
-		/// <seealso cref="REngineExtension.CreateComplexVector(REngine, int)"/>
-		public ComplexVector(REngine engine, int length)
-			: base(engine, SymbolicExpressionType.ComplexVector, length)
-		{
-		}
-
-		/// <summary>
-		/// Creates a new ComplexVector with the specified values.
-		/// </summary>
-		/// <param name="engine">The <see cref="REngine"/> handling this instance.</param>
-		/// <param name="vector">The values.</param>
-		/// <seealso cref="REngineExtension.CreateComplexVector(REngine, Complex[])"/>
-		public ComplexVector(REngine engine, Complex[] vector)
-			: base(engine, SymbolicExpressionType.ComplexVector, vector)
-		{
-		}
-
-		/// <summary>
-		/// Creates a new instance for a complex number vector.
-		/// </summary>
-		/// <param name="engine">The <see cref="REngine"/> handling this instance.</param>
-		/// <param name="coerced">The pointer to a complex number vector.</param>
-		internal protected ComplexVector(REngine engine, IntPtr coerced)
-			: base(engine, coerced)
-		{
-		}
-	}
-}
+﻿using System;
+using System.Collections.Generic;
+using System.Runtime.InteropServices;
+using System.Security.Permissions;
+using RDotNet.Internals;
+
+namespace RDotNet
+{
+	/// <summary>
+	/// A collection of complex numbers.
+	/// </summary>
+	[SecurityPermission(SecurityAction.Demand, Flags = SecurityPermissionFlag.UnmanagedCode)]
+	public class ComplexVector : Vector<Complex>
+	{
+		/// <summary>
+		/// Gets or sets the element at the specified index.
+		/// </summary>
+		/// <param name="index">The zero-based index of the element to get or set.</param>
+		/// <returns>The element at the specified index.</returns>
+		public override Complex this[int index]
+		{
+			get
+			{
+				if (index < 0 || Length <= index)
+				{
+					throw new ArgumentOutOfRangeException();
+				}
+				using (new ProtectedPointer(this))
+				{
+					double[] data = new double[2];
+					int offset = GetOffset(index);
+					IntPtr pointer = Utility.OffsetPointer(DataPointer, offset);
+					Marshal.Copy(pointer, data, 0, data.Length);
+					return new Complex(data[0], data[1]);
+				}
+			}
+			set
+			{
+				if (index < 0 || Length <= index)
+				{
+					throw new ArgumentOutOfRangeException();
+				}
+				using (new ProtectedPointer(this))
+				{
+					double[] data = new double[] { value.Real, value.Imaginary };
+					int offset = GetOffset(index);
+					IntPtr pointer = Utility.OffsetPointer(DataPointer, offset);
+					Marshal.Copy(data, 0, pointer, data.Length);
+				}
+			}
+		}
+
+		/// <summary>
+		/// Gets the size of a complex number in byte.
+		/// </summary>
+		protected override int DataSize
+		{
+			get
+			{
+				return Marshal.SizeOf(typeof(Complex));
+			}
+		}
+
+		/// <summary>
+		/// Creates a new empty ComplexVector with the specified length.
+		/// </summary>
+		/// <param name="engine">The <see cref="REngine"/> handling this instance.</param>
+		/// <param name="length">The length.</param>
+		/// <seealso cref="REngineExtension.CreateComplexVector(REngine, int)"/>
+		public ComplexVector(REngine engine, int length)
+			: base(engine, SymbolicExpressionType.ComplexVector, length)
+		{
+		}
+
+		/// <summary>
+		/// Creates a new ComplexVector with the specified values.
+		/// </summary>
+		/// <param name="engine">The <see cref="REngine"/> handling this instance.</param>
+		/// <param name="vector">The values.</param>
+		/// <seealso cref="REngineExtension.CreateComplexVector(REngine, Complex[])"/>
+		public ComplexVector(REngine engine, Complex[] vector)
+			: base(engine, SymbolicExpressionType.ComplexVector, vector)
+		{
+		}
+
+		/// <summary>
+		/// Creates a new instance for a complex number vector.
+		/// </summary>
+		/// <param name="engine">The <see cref="REngine"/> handling this instance.</param>
+		/// <param name="coerced">The pointer to a complex number vector.</param>
+		internal protected ComplexVector(REngine engine, IntPtr coerced)
+			: base(engine, coerced)
+		{
+		}
+	}
+}