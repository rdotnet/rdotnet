--- conflicted
+++ resolved
@@ -1,225 +1,213 @@
-﻿using System;
-using System.Runtime.InteropServices;
-using UnixRStart = RDotNet.Internals.Unix.RStart;
-using WindowsRStart = RDotNet.Internals.Windows.RStart;
-
-namespace RDotNet.Internals
-{
-   [UnmanagedFunctionPointer(CallingConvention.Cdecl)]
-   internal delegate void R_setStartTime();
-
-   [UnmanagedFunctionPointer(CallingConvention.Cdecl)]
-   internal delegate int Rf_initialize_R(int ac, string[] argv);
-
-   [UnmanagedFunctionPointer(CallingConvention.Cdecl)]
-   internal delegate void R_DefParams_Unix(ref UnixRStart start);
-
-   [UnmanagedFunctionPointer(CallingConvention.Cdecl)]
-   internal delegate void R_DefParams_Windows(ref WindowsRStart start);
-
-   [UnmanagedFunctionPointer(CallingConvention.Cdecl)]
-   internal delegate void R_SetParams_Unix(ref UnixRStart start);
-
-   [UnmanagedFunctionPointer(CallingConvention.Cdecl)]
-   internal delegate void R_SetParams_Windows(ref WindowsRStart start);
-
-   [UnmanagedFunctionPointer(CallingConvention.Cdecl)]
-   internal delegate void R_set_command_line_arguments(int argc, string[] argv);
-
-   [UnmanagedFunctionPointer(CallingConvention.Cdecl)]
-   internal delegate void setup_Rmainloop();
-
-   [UnmanagedFunctionPointer(CallingConvention.Cdecl)]
-   internal delegate void R_ReplDLLinit();
-
-   /// <summary>
-   /// Initialise R for embedding
-   /// </summary>
-   /// <param name="argc">The length of argv</param>
-   /// <param name="argv">arguments passed to the embedded engine</param>
-   /// <remarks>
-   /// <code>
+﻿using System;
+using System.Runtime.InteropServices;
+using UnixRStart = RDotNet.Internals.Unix.RStart;
+using WindowsRStart = RDotNet.Internals.Windows.RStart;
+
+namespace RDotNet.Internals
+{
+   [UnmanagedFunctionPointer(CallingConvention.Cdecl)]
+   internal delegate void R_setStartTime();
+
+   [UnmanagedFunctionPointer(CallingConvention.Cdecl)]
+   internal delegate int Rf_initialize_R(int ac, string[] argv);
+
+   [UnmanagedFunctionPointer(CallingConvention.Cdecl)]
+   internal delegate void R_DefParams_Unix(ref UnixRStart start);
+
+   [UnmanagedFunctionPointer(CallingConvention.Cdecl)]
+   internal delegate void R_DefParams_Windows(ref WindowsRStart start);
+
+   [UnmanagedFunctionPointer(CallingConvention.Cdecl)]
+   internal delegate void R_SetParams_Unix(ref UnixRStart start);
+
+   [UnmanagedFunctionPointer(CallingConvention.Cdecl)]
+   internal delegate void R_SetParams_Windows(ref WindowsRStart start);
+
+   [UnmanagedFunctionPointer(CallingConvention.Cdecl)]
+   internal delegate void R_set_command_line_arguments(int argc, string[] argv);
+
+   [UnmanagedFunctionPointer(CallingConvention.Cdecl)]
+   internal delegate void setup_Rmainloop();
+
+   [UnmanagedFunctionPointer(CallingConvention.Cdecl)]
+   internal delegate void R_ReplDLLinit();
+
+   /// <summary>
+   /// Initialise R for embedding
+   /// </summary>
+   /// <param name="argc">The length of argv</param>
+   /// <param name="argv">arguments passed to the embedded engine</param>
+   /// <remarks>
+   /// <code>
    /// int Rf_initEmbeddedR(int argc, char **argv)
    ///{
-   ///    Rf_initialize_R(argc, argv);
+   ///    Rf_initialize_R(argc, argv);
    ///   // R_Interactive is set to true in unix Rembedded.c, not gnuwin
    ///    R_Interactive = TRUE;  /* Rf_initialize_R set this based on isatty */
    ///    setup_Rmainloop();
    ///    return(1);
-   ///}
+   ///}
    /// </code>
-   /// </remarks>
-   /// <returns></returns>
-   [UnmanagedFunctionPointer(CallingConvention.Cdecl)]
-   internal delegate int Rf_initEmbeddedR(int argc, string[] argv);
-
-   [UnmanagedFunctionPointer(CallingConvention.Cdecl)]
-   internal delegate void Rf_endEmbeddedR(int fatal);
-
-   [UnmanagedFunctionPointer(CallingConvention.Cdecl)]
-   internal delegate void R_RunExitFinalizers();
-
-   [UnmanagedFunctionPointer(CallingConvention.Cdecl)]
-   internal delegate void Rf_CleanEd();
-
-   [UnmanagedFunctionPointer(CallingConvention.Cdecl)]
-   internal delegate void R_CleanTempDir();
-
-   [UnmanagedFunctionPointer(CallingConvention.Cdecl)]
-   internal delegate IntPtr Rf_protect(IntPtr sexp);
-
-   [UnmanagedFunctionPointer(CallingConvention.Cdecl)]
-   internal delegate void R_PreserveObject(IntPtr sexp);
-
-   [UnmanagedFunctionPointer(CallingConvention.Cdecl)]
-   internal delegate void R_ReleaseObject(IntPtr sexp);
-
-   [UnmanagedFunctionPointer(CallingConvention.Cdecl)]
-   internal delegate void Rf_unprotect(int count);
-
-   [UnmanagedFunctionPointer(CallingConvention.Cdecl)]
-   internal delegate void Rf_unprotect_ptr(IntPtr sexp);
-
-   [UnmanagedFunctionPointer(CallingConvention.Cdecl)]
-   internal delegate IntPtr Rf_install(string s);
-
-   [UnmanagedFunctionPointer(CallingConvention.Cdecl)]
-   internal delegate IntPtr Rf_mkString(string s);
-
-   [UnmanagedFunctionPointer(CallingConvention.Cdecl)]
-   internal delegate IntPtr Rf_mkChar(string s);
-
-   [UnmanagedFunctionPointer(CallingConvention.Cdecl)]
-   internal delegate IntPtr Rf_asCharacterFactor(IntPtr sexp);
-
-   [UnmanagedFunctionPointer(CallingConvention.Cdecl)]
-   internal delegate IntPtr Rf_allocVector(SymbolicExpressionType type, int length);
-
-   [UnmanagedFunctionPointer(CallingConvention.Cdecl)]
-   internal delegate IntPtr Rf_coerceVector(IntPtr sexp, SymbolicExpressionType type);
-
-   [UnmanagedFunctionPointer(CallingConvention.Cdecl)]
-   internal delegate bool Rf_isVector(IntPtr sexp);
-
-   [UnmanagedFunctionPointer(CallingConvention.Cdecl)]
-   internal delegate bool Rf_isFrame(IntPtr sexp);
-
-   [UnmanagedFunctionPointer(CallingConvention.Cdecl)]
-   internal delegate bool Rf_isS4(IntPtr sexp);
-
-   [UnmanagedFunctionPointer(CallingConvention.Cdecl)]
-   internal delegate int Rf_length(IntPtr sexp);
-
-   [UnmanagedFunctionPointer(CallingConvention.Cdecl)]
-   internal delegate IntPtr Rf_allocMatrix(SymbolicExpressionType type, int rowCount, int columnCount);
-
-   [UnmanagedFunctionPointer(CallingConvention.Cdecl)]
-   internal delegate bool Rf_isMatrix(IntPtr sexp);
-
-   [UnmanagedFunctionPointer(CallingConvention.Cdecl)]
-   internal delegate int Rf_nrows(IntPtr sexp);
-
-   [UnmanagedFunctionPointer(CallingConvention.Cdecl)]
-   internal delegate int Rf_ncols(IntPtr sexp);
-
-   [UnmanagedFunctionPointer(CallingConvention.Cdecl)]
-   internal delegate IntPtr Rf_allocList(int length);
-
-   [UnmanagedFunctionPointer(CallingConvention.Cdecl)]
-   internal delegate bool Rf_isList(IntPtr sexp);
-
-   [UnmanagedFunctionPointer(CallingConvention.Cdecl)]
-   internal delegate IntPtr Rf_eval(IntPtr statement, IntPtr environment);
-
-   [UnmanagedFunctionPointer(CallingConvention.Cdecl)]
-   internal delegate IntPtr R_tryEval(IntPtr statement, IntPtr environment, out bool errorOccurred);
-
-   [UnmanagedFunctionPointer(CallingConvention.Cdecl)]
-   internal delegate IntPtr R_ParseVector(IntPtr statement, int statementCount, out ParseStatus status, IntPtr _);
-
-   [UnmanagedFunctionPointer(CallingConvention.Cdecl)]
-   internal delegate IntPtr Rf_findVar(IntPtr name, IntPtr environment);
-
-   [UnmanagedFunctionPointer(CallingConvention.Cdecl)]
-   internal delegate void Rf_setVar(IntPtr name, IntPtr value, IntPtr environment);
-
-   [UnmanagedFunctionPointer(CallingConvention.Cdecl)]
-   internal delegate void Rf_defineVar(IntPtr name, IntPtr value, IntPtr environment);
-
-   [UnmanagedFunctionPointer(CallingConvention.Cdecl)]
-   internal delegate IntPtr Rf_getAttrib(IntPtr sexp, IntPtr name);
-
-   [UnmanagedFunctionPointer(CallingConvention.Cdecl)]
-   internal delegate IntPtr Rf_setAttrib(IntPtr sexp, IntPtr name, IntPtr value);
-
-   //SEXP R_do_slot(SEXP obj, SEXP name);
-   [UnmanagedFunctionPointer(CallingConvention.Cdecl)]
-   internal delegate IntPtr R_do_slot(IntPtr sexp, IntPtr name);
-
-   //SEXP R_do_slot_assign(SEXP obj, SEXP name, SEXP value);
-   [UnmanagedFunctionPointer(CallingConvention.Cdecl)]
-   internal delegate IntPtr R_do_slot_assign(IntPtr sexp, IntPtr name, IntPtr value);
-
-   //int R_has_slot(SEXP obj, SEXP name)
-   internal delegate bool R_has_slot(IntPtr sexp, IntPtr name);
-
-   [UnmanagedFunctionPointer(CallingConvention.Cdecl)]
-   internal delegate bool Rf_isEnvironment(IntPtr sexp);
-
-   [UnmanagedFunctionPointer(CallingConvention.Cdecl)]
-   internal delegate bool Rf_isExpression(IntPtr sexp);
-
-   [UnmanagedFunctionPointer(CallingConvention.Cdecl)]
-   internal delegate bool Rf_isSymbol(IntPtr sexp);
-
-   [UnmanagedFunctionPointer(CallingConvention.Cdecl)]
-   internal delegate bool Rf_isLanguage(IntPtr sexp);
-
-   [UnmanagedFunctionPointer(CallingConvention.Cdecl)]
-   internal delegate bool Rf_isFunction(IntPtr sexp);
-
-   [UnmanagedFunctionPointer(CallingConvention.Cdecl)]
-   internal delegate bool Rf_isFactor(IntPtr sexp);
-
-   [UnmanagedFunctionPointer(CallingConvention.Cdecl)]
-   internal delegate bool Rf_isOrdered(IntPtr sexp);
-
-   [UnmanagedFunctionPointer(CallingConvention.Cdecl)]
-<<<<<<< HEAD
-   internal delegate bool Rf_isS4(IntPtr obj);
-   [UnmanagedFunctionPointer(CallingConvention.Cdecl)]
-   internal delegate IntPtr R_do_slot(IntPtr obj, IntPtr name);
-   [UnmanagedFunctionPointer(CallingConvention.Cdecl)]
-   internal delegate IntPtr R_do_slot_assign(IntPtr obj, IntPtr name, IntPtr value);
-   [UnmanagedFunctionPointer(CallingConvention.Cdecl)]
-   internal delegate bool R_has_slot(IntPtr obj, IntPtr name);
-   [UnmanagedFunctionPointer(CallingConvention.Cdecl)]
-   internal delegate IntPtr R_getClassDef(string what);
-
-	[UnmanagedFunctionPointer(CallingConvention.Cdecl)]
-	internal delegate IntPtr R_lsInternal(IntPtr environment, bool all);
-=======
-   internal delegate IntPtr R_lsInternal(IntPtr environment, bool all);
->>>>>>> 4f1e657e
-
-   [UnmanagedFunctionPointer(CallingConvention.Cdecl)]
-   internal delegate IntPtr Rf_applyClosure(IntPtr call, IntPtr value, IntPtr arguments, IntPtr environment, IntPtr suppliedEnvironment);
-
-   [UnmanagedFunctionPointer(CallingConvention.Cdecl)]
-   internal delegate IntPtr Rf_VectorToPairList(IntPtr sexp);
-
-   [UnmanagedFunctionPointer(CallingConvention.Cdecl)]
-   internal delegate IntPtr Rf_allocSExp(SymbolicExpressionType type);
-
-   [UnmanagedFunctionPointer(CallingConvention.Cdecl)]
-   internal delegate IntPtr Rf_NewEnvironment(IntPtr names, IntPtr values, IntPtr parent);
-
-   [UnmanagedFunctionPointer(CallingConvention.Cdecl)]
-   internal delegate IntPtr Rf_cons(IntPtr sexp, IntPtr next);
-
-   [UnmanagedFunctionPointer(CallingConvention.Cdecl)]
-   internal delegate IntPtr Rf_lcons(IntPtr sexp, IntPtr next);
-
-   [UnmanagedFunctionPointer(CallingConvention.Cdecl)]
-   internal delegate void R_gc();
+   /// </remarks>
+   /// <returns></returns>
+   [UnmanagedFunctionPointer(CallingConvention.Cdecl)]
+   internal delegate int Rf_initEmbeddedR(int argc, string[] argv);
+
+   [UnmanagedFunctionPointer(CallingConvention.Cdecl)]
+   internal delegate void Rf_endEmbeddedR(int fatal);
+
+   [UnmanagedFunctionPointer(CallingConvention.Cdecl)]
+   internal delegate void R_RunExitFinalizers();
+
+   [UnmanagedFunctionPointer(CallingConvention.Cdecl)]
+   internal delegate void Rf_CleanEd();
+
+   [UnmanagedFunctionPointer(CallingConvention.Cdecl)]
+   internal delegate void R_CleanTempDir();
+
+   [UnmanagedFunctionPointer(CallingConvention.Cdecl)]
+   internal delegate IntPtr Rf_protect(IntPtr sexp);
+
+   [UnmanagedFunctionPointer(CallingConvention.Cdecl)]
+   internal delegate void R_PreserveObject(IntPtr sexp);
+
+   [UnmanagedFunctionPointer(CallingConvention.Cdecl)]
+   internal delegate void R_ReleaseObject(IntPtr sexp);
+
+   [UnmanagedFunctionPointer(CallingConvention.Cdecl)]
+   internal delegate void Rf_unprotect(int count);
+
+   [UnmanagedFunctionPointer(CallingConvention.Cdecl)]
+   internal delegate void Rf_unprotect_ptr(IntPtr sexp);
+
+   [UnmanagedFunctionPointer(CallingConvention.Cdecl)]
+   internal delegate IntPtr Rf_install(string s);
+
+   [UnmanagedFunctionPointer(CallingConvention.Cdecl)]
+   internal delegate IntPtr Rf_mkString(string s);
+
+   [UnmanagedFunctionPointer(CallingConvention.Cdecl)]
+   internal delegate IntPtr Rf_mkChar(string s);
+
+   [UnmanagedFunctionPointer(CallingConvention.Cdecl)]
+   internal delegate IntPtr Rf_asCharacterFactor(IntPtr sexp);
+
+   [UnmanagedFunctionPointer(CallingConvention.Cdecl)]
+   internal delegate IntPtr Rf_allocVector(SymbolicExpressionType type, int length);
+
+   [UnmanagedFunctionPointer(CallingConvention.Cdecl)]
+   internal delegate IntPtr Rf_coerceVector(IntPtr sexp, SymbolicExpressionType type);
+
+   [UnmanagedFunctionPointer(CallingConvention.Cdecl)]
+   internal delegate bool Rf_isVector(IntPtr sexp);
+
+   [UnmanagedFunctionPointer(CallingConvention.Cdecl)]
+   internal delegate bool Rf_isFrame(IntPtr sexp);
+
+   [UnmanagedFunctionPointer(CallingConvention.Cdecl)]
+   internal delegate bool Rf_isS4(IntPtr sexp);
+
+   [UnmanagedFunctionPointer(CallingConvention.Cdecl)]
+   internal delegate int Rf_length(IntPtr sexp);
+
+   [UnmanagedFunctionPointer(CallingConvention.Cdecl)]
+   internal delegate IntPtr Rf_allocMatrix(SymbolicExpressionType type, int rowCount, int columnCount);
+
+   [UnmanagedFunctionPointer(CallingConvention.Cdecl)]
+   internal delegate bool Rf_isMatrix(IntPtr sexp);
+
+   [UnmanagedFunctionPointer(CallingConvention.Cdecl)]
+   internal delegate int Rf_nrows(IntPtr sexp);
+
+   [UnmanagedFunctionPointer(CallingConvention.Cdecl)]
+   internal delegate int Rf_ncols(IntPtr sexp);
+
+   [UnmanagedFunctionPointer(CallingConvention.Cdecl)]
+   internal delegate IntPtr Rf_allocList(int length);
+
+   [UnmanagedFunctionPointer(CallingConvention.Cdecl)]
+   internal delegate bool Rf_isList(IntPtr sexp);
+
+   [UnmanagedFunctionPointer(CallingConvention.Cdecl)]
+   internal delegate IntPtr Rf_eval(IntPtr statement, IntPtr environment);
+
+   [UnmanagedFunctionPointer(CallingConvention.Cdecl)]
+   internal delegate IntPtr R_tryEval(IntPtr statement, IntPtr environment, out bool errorOccurred);
+
+   [UnmanagedFunctionPointer(CallingConvention.Cdecl)]
+   internal delegate IntPtr R_ParseVector(IntPtr statement, int statementCount, out ParseStatus status, IntPtr _);
+
+   [UnmanagedFunctionPointer(CallingConvention.Cdecl)]
+   internal delegate IntPtr Rf_findVar(IntPtr name, IntPtr environment);
+
+   [UnmanagedFunctionPointer(CallingConvention.Cdecl)]
+   internal delegate void Rf_setVar(IntPtr name, IntPtr value, IntPtr environment);
+
+   [UnmanagedFunctionPointer(CallingConvention.Cdecl)]
+   internal delegate void Rf_defineVar(IntPtr name, IntPtr value, IntPtr environment);
+
+   [UnmanagedFunctionPointer(CallingConvention.Cdecl)]
+   internal delegate IntPtr Rf_getAttrib(IntPtr sexp, IntPtr name);
+
+   [UnmanagedFunctionPointer(CallingConvention.Cdecl)]
+   internal delegate IntPtr Rf_setAttrib(IntPtr sexp, IntPtr name, IntPtr value);
+
+   //SEXP R_do_slot(SEXP obj, SEXP name);
+   [UnmanagedFunctionPointer(CallingConvention.Cdecl)]
+   internal delegate IntPtr R_do_slot(IntPtr sexp, IntPtr name);
+
+   //SEXP R_do_slot_assign(SEXP obj, SEXP name, SEXP value);
+   [UnmanagedFunctionPointer(CallingConvention.Cdecl)]
+   internal delegate IntPtr R_do_slot_assign(IntPtr sexp, IntPtr name, IntPtr value);
+
+   [UnmanagedFunctionPointer(CallingConvention.Cdecl)]
+   internal delegate IntPtr R_getClassDef(string what);
+
+   //int R_has_slot(SEXP obj, SEXP name)
+   internal delegate bool R_has_slot(IntPtr sexp, IntPtr name);
+
+   [UnmanagedFunctionPointer(CallingConvention.Cdecl)]
+   internal delegate bool Rf_isEnvironment(IntPtr sexp);
+
+   [UnmanagedFunctionPointer(CallingConvention.Cdecl)]
+   internal delegate bool Rf_isExpression(IntPtr sexp);
+
+   [UnmanagedFunctionPointer(CallingConvention.Cdecl)]
+   internal delegate bool Rf_isSymbol(IntPtr sexp);
+
+   [UnmanagedFunctionPointer(CallingConvention.Cdecl)]
+   internal delegate bool Rf_isLanguage(IntPtr sexp);
+
+   [UnmanagedFunctionPointer(CallingConvention.Cdecl)]
+   internal delegate bool Rf_isFunction(IntPtr sexp);
+
+   [UnmanagedFunctionPointer(CallingConvention.Cdecl)]
+   internal delegate bool Rf_isFactor(IntPtr sexp);
+
+   [UnmanagedFunctionPointer(CallingConvention.Cdecl)]
+   internal delegate bool Rf_isOrdered(IntPtr sexp);
+
+	[UnmanagedFunctionPointer(CallingConvention.Cdecl)]
+	internal delegate IntPtr R_lsInternal(IntPtr environment, bool all);
+
+   [UnmanagedFunctionPointer(CallingConvention.Cdecl)]
+   internal delegate IntPtr Rf_applyClosure(IntPtr call, IntPtr value, IntPtr arguments, IntPtr environment, IntPtr suppliedEnvironment);
+
+   [UnmanagedFunctionPointer(CallingConvention.Cdecl)]
+   internal delegate IntPtr Rf_VectorToPairList(IntPtr sexp);
+
+   [UnmanagedFunctionPointer(CallingConvention.Cdecl)]
+   internal delegate IntPtr Rf_allocSExp(SymbolicExpressionType type);
+
+   [UnmanagedFunctionPointer(CallingConvention.Cdecl)]
+   internal delegate IntPtr Rf_NewEnvironment(IntPtr names, IntPtr values, IntPtr parent);
+
+   [UnmanagedFunctionPointer(CallingConvention.Cdecl)]
+   internal delegate IntPtr Rf_cons(IntPtr sexp, IntPtr next);
+
+   [UnmanagedFunctionPointer(CallingConvention.Cdecl)]
+   internal delegate IntPtr Rf_lcons(IntPtr sexp, IntPtr next);
+
+   [UnmanagedFunctionPointer(CallingConvention.Cdecl)]
+   internal delegate void R_gc();
 }