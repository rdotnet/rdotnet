--- conflicted
+++ resolved
@@ -4,63 +4,6 @@
     <Platform Condition=" '$(Platform)' == '' ">AnyCPU</Platform>
     <ProjectGuid>{72A25F52-04C2-4C7D-9096-EC86B74D55FE}</ProjectGuid>
     <OutputType>Exe</OutputType>
-<<<<<<< HEAD
-    <RootNamespace>SimpleTest</RootNamespace>
-    <AssemblyName>SimpleTest</AssemblyName>
-    <SolutionDir Condition="$(SolutionDir) == '' Or $(SolutionDir) == '*Undefined*'">..\..\</SolutionDir>
-    <RestorePackages>true</RestorePackages>
-    <TargetFramework>netstandard2.0</TargetFramework>
-    <TargetFrameworkProfile />
-  </PropertyGroup>
-  <PropertyGroup Condition=" '$(Configuration)|$(Platform)' == 'Debug|AnyCPU' ">
-    <DebugSymbols>true</DebugSymbols>
-    <Optimize>false</Optimize>
-    <OutputPath>bin\Debug</OutputPath>
-    <DefineConstants>DEBUG;</DefineConstants>
-    <ErrorReport>prompt</ErrorReport>
-    <WarningLevel>4</WarningLevel>
-    <ConsolePause>false</ConsolePause>
-    <Prefer32Bit>false</Prefer32Bit>
-  </PropertyGroup>
-  <PropertyGroup Condition=" '$(Configuration)|$(Platform)' == 'Release|AnyCPU' ">
-    <Optimize>true</Optimize>
-    <OutputPath>bin\Release</OutputPath>
-    <ErrorReport>prompt</ErrorReport>
-    <WarningLevel>4</WarningLevel>
-    <Externalconsole>true</Externalconsole>
-    <Prefer32Bit>false</Prefer32Bit>
-  </PropertyGroup>
-  <ItemGroup>
-    <Reference Include="System" />
-    <Reference Include="System.Core" />
-  </ItemGroup>
-  <ItemGroup>
-    <Compile Include="Program.cs" />
-    <Compile Include="Properties\AssemblyInfo.cs" />
-  </ItemGroup>
-  <Import Project="$(MSBuildBinPath)\Microsoft.CSharp.targets" />
-  <ItemGroup>
-    <ProjectReference Include="..\..\R.NET\RDotNet.csproj">
-      <Project>{0923E1A0-2032-4997-AB73-49E42C4034A9}</Project>
-      <Name>RDotNet</Name>
-    </ProjectReference>
-    <ProjectReference Include="..\..\RDotNet.NativeLibrary\RDotNet.NativeLibrary.csproj">
-      <Project>{2A089A59-0F22-4484-B442-0FE8BDA10879}</Project>
-      <Name>RDotNet.NativeLibrary</Name>
-    </ProjectReference>
-  </ItemGroup>
-  <Choose>
-    <When Condition="($(TargetFrameworkIdentifier) == 'WindowsPhoneApp') Or ($(TargetFrameworkIdentifier) == '.NETFramework' And ($(TargetFrameworkVersion) == 'v4.5.1' Or $(TargetFrameworkVersion) == 'v4.5.2' Or $(TargetFrameworkVersion) == 'v4.5.3' Or $(TargetFrameworkVersion) == 'v4.6' Or $(TargetFrameworkVersion) == 'v4.6.1' Or $(TargetFrameworkVersion) == 'v4.6.2' Or $(TargetFrameworkVersion) == 'v4.6.3' Or $(TargetFrameworkVersion) == 'v4.7')) Or ($(TargetFrameworkIdentifier) == '.NETCore' And $(TargetFrameworkVersion) == 'v5.0') Or ($(TargetFrameworkIdentifier) == '.NETStandard' And ($(TargetFrameworkVersion) == 'v1.2' Or $(TargetFrameworkVersion) == 'v1.3' Or $(TargetFrameworkVersion) == 'v1.4' Or $(TargetFrameworkVersion) == 'v1.5' Or $(TargetFrameworkVersion) == 'v1.6' Or $(TargetFrameworkVersion) == 'v2.0')) Or ($(TargetFrameworkIdentifier) == '.NETCoreApp' And ($(TargetFrameworkVersion) == 'v1.0' Or $(TargetFrameworkVersion) == 'v1.1' Or $(TargetFrameworkVersion) == 'v2.0')) Or ($(TargetFrameworkIdentifier) == 'MonoAndroid' And ($(TargetFrameworkVersion) == 'v7.0' Or $(TargetFrameworkVersion) == 'v7.1')) Or ($(TargetFrameworkIdentifier) == 'MonoTouch') Or ($(TargetFrameworkIdentifier) == 'Xamarin.tvOS') Or ($(TargetFrameworkIdentifier) == 'Xamarin.watchOS') Or ($(TargetFrameworkIdentifier) == 'Xamarin.iOS') Or ($(TargetFrameworkIdentifier) == 'Xamarin.Mac')">
-      <ItemGroup>
-        <Reference Include="DynamicInterop">
-          <HintPath>..\..\packages\DynamicInterop\lib\netstandard1.2\DynamicInterop.dll</HintPath>
-          <Private>True</Private>
-          <Paket>True</Paket>
-        </Reference>
-      </ItemGroup>
-    </When>
-  </Choose>
-=======
     <TargetFramework>netstandard2.0</TargetFramework>
     <Version>1.7.1</Version>
     <Copyright>(c) 2014-2018 Jean-Michel Perraud; (c) 2013 Kosei, evolvedmicrobe</Copyright>
@@ -78,5 +21,4 @@
     <ProjectReference Include="..\..\RDotNet.NativeLibrary\RDotNet.NativeLibrary.csproj" />
   </ItemGroup>
   <Import Project="..\..\.paket\Paket.Restore.targets" />
->>>>>>> b755761b
 </Project>