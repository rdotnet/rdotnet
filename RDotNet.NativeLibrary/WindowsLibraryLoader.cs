--- conflicted
+++ resolved
@@ -1,118 +1,104 @@
-using System;
-using System.Runtime.ConstrainedExecution;
-using System.Runtime.InteropServices;
-using System.ComponentModel;
-using System.Security.Permissions;
-using System.Text;
-using Microsoft.Win32;
-
-namespace RDotNet.NativeLibrary
-{
-   [SecurityPermission(SecurityAction.Demand, Flags = SecurityPermissionFlag.UnmanagedCode)]
-   public class WindowsLibraryLoader : IDynamicLibraryLoader
-   {
-      public IntPtr LoadLibrary(string filename)
-      {
-         new SecurityPermission(SecurityPermissionFlag.UnmanagedCode).Demand();
-         var handle = Win32.LoadLibrary(filename);
-         if (handle == IntPtr.Zero)
-         {
-            var error = new Win32Exception(Marshal.GetLastWin32Error()).Message;
-            Console.WriteLine(error);
-         }
-         return handle;
-      }
-
-      public string GetLastError()
-      {
-         // see for instance http://blogs.msdn.com/b/shawnfa/archive/2004/09/10/227995.aspx 
-         // and http://blogs.msdn.com/b/adam_nathan/archive/2003/04/25/56643.aspx
-         // TODO: does this work as expected with Mono+Windows stack?
-         return new Win32Exception().Message;
-      }
-
-      public bool FreeLibrary(IntPtr handle)
-      {
-         return Win32.FreeLibrary(handle);
-      }
-
-      public IntPtr GetFunctionAddress(IntPtr hModule, string lpProcName)
-      {
-         return Win32.GetProcAddress(hModule, lpProcName);
-      }
-
-      internal protected static string GetShortPath(string path)
-      {
-         var shortPath = new StringBuilder(Win32.MaxPathLength);
-         Win32.GetShortPathName(path, shortPath, Win32.MaxPathLength);
-         return shortPath.ToString();
-      }
-
-      public static string GetRHomeFromRegistry()
-      {
-         var rCoreKey = GetRCoreRegistryKey();
-         var path = rCoreKey.GetValue("InstallPath") as string;
-         return GetShortPath(path);
-      }
-
-      public static Version GetRVersionFromRegistry()
-      {
-         var rCoreKey = GetRCoreRegistryKey();
-         var version = rCoreKey.GetValue("Current Version") as string;
-         if (string.IsNullOrEmpty(version)) return null;
-         return new Version(version);
-      }
-
-<<<<<<< HEAD
-      [DllImport("kernel32.dll", CharSet = CharSet.Unicode, SetLastError = true)]
-      [return: MarshalAs(UnmanagedType.Bool)]
-      public static extern bool SetDllDirectory(string lpPathName);
-
-      [DllImport("kernel32.dll", CharSet = CharSet.Unicode, SetLastError = true)]
-      public static extern int GetDllDirectory(int nBufferLength, StringBuilder lpPathName);
-       
-       const int MAX_PATH_LENGTH = 255;
-=======
-      private static RegistryKey GetRCoreRegistryKey()
-      {
-         if (Environment.OSVersion.Platform != PlatformID.Win32NT) return null;
->>>>>>> d9dbf8d8
-
-         var rCore = Registry.LocalMachine.OpenSubKey(@"SOFTWARE\R-core");
-         if (rCore == null)
-         {
-            rCore = Registry.CurrentUser.OpenSubKey(@"SOFTWARE\R-core");
-            if (rCore == null) return null;
-         }
-
-         var subKey = Environment.Is64BitProcess ? "R64" : "R";
-         var r = rCore.OpenSubKey(subKey);
-         return r;
-      }
-   }
-
-   internal static class Win32
-   {
-      [DllImport("kernel32.dll", SetLastError = true)]
-      public static extern IntPtr LoadLibrary([MarshalAs(UnmanagedType.LPStr)] string lpFileName);
-
-      [DllImport("kernel32.dll")]
-      [ReliabilityContract(Consistency.WillNotCorruptState, Cer.Success)]
-      [return: MarshalAs(UnmanagedType.Bool)]
-      public static extern bool FreeLibrary(IntPtr hModule);
-
-      [DllImport("kernel32.dll")]
-      public static extern IntPtr GetProcAddress(IntPtr hModule,
-                                                 [MarshalAs(UnmanagedType.LPStr)] string lpProcName);
-
-<<<<<<< HEAD
-=======
-      public const int MaxPathLength = 248; //MaxPath is 248. MaxFileName is 260.
-
-      [DllImport("kernel32.dll", CharSet = CharSet.Auto)]
-      public static extern int GetShortPathName([MarshalAs(UnmanagedType.LPTStr)] string path,
-                                                [MarshalAs(UnmanagedType.LPTStr)] StringBuilder shortPath,
-                                                int shortPathLength);
->>>>>>> d9dbf8d8
-   }
-}
+using System;
+using System.Runtime.ConstrainedExecution;
+using System.Runtime.InteropServices;
+using System.ComponentModel;
+using System.Security.Permissions;
+using System.Text;
+using Microsoft.Win32;
+
+namespace RDotNet.NativeLibrary
+{
+   [SecurityPermission(SecurityAction.Demand, Flags = SecurityPermissionFlag.UnmanagedCode)]
+   internal class WindowsLibraryLoader : IDynamicLibraryLoader
+   {
+      public IntPtr LoadLibrary(string filename)
+      {
+         new SecurityPermission(SecurityPermissionFlag.UnmanagedCode).Demand();
+         var handle = Win32.LoadLibrary(filename);
+         if (handle == IntPtr.Zero)
+         {
+            var error = new Win32Exception(Marshal.GetLastWin32Error()).Message;
+            Console.WriteLine(error);
+         }
+         return handle;
+      }
+
+      public string GetLastError()
+      {
+         // see for instance http://blogs.msdn.com/b/shawnfa/archive/2004/09/10/227995.aspx 
+         // and http://blogs.msdn.com/b/adam_nathan/archive/2003/04/25/56643.aspx
+         // TODO: does this work as expected with Mono+Windows stack?
+         return new Win32Exception().Message;
+      }
+
+      public bool FreeLibrary(IntPtr handle)
+      {
+         return Win32.FreeLibrary(handle);
+      }
+
+      public IntPtr GetFunctionAddress(IntPtr hModule, string lpProcName)
+      {
+         return Win32.GetProcAddress(hModule, lpProcName);
+      }
+
+      internal protected static string GetShortPath(string path)
+      {
+         var shortPath = new StringBuilder(Win32.MaxPathLength);
+         Win32.GetShortPathName(path, shortPath, Win32.MaxPathLength);
+         return shortPath.ToString();
+      }
+
+      public static string GetRHomeFromRegistry()
+      {
+         var rCoreKey = GetRCoreRegistryKey();
+         var path = rCoreKey.GetValue("InstallPath") as string;
+         return GetShortPath(path);
+      }
+
+      public static Version GetRVersionFromRegistry()
+      {
+         var rCoreKey = GetRCoreRegistryKey();
+         var version = rCoreKey.GetValue("Current Version") as string;
+         if (string.IsNullOrEmpty(version)) return null;
+         return new Version(version);
+      }
+
+      private static RegistryKey GetRCoreRegistryKey()
+      {
+         if (Environment.OSVersion.Platform != PlatformID.Win32NT) return null;
+
+         var rCore = Registry.LocalMachine.OpenSubKey(@"SOFTWARE\R-core");
+         if (rCore == null)
+         {
+            rCore = Registry.CurrentUser.OpenSubKey(@"SOFTWARE\R-core");
+            if (rCore == null) return null;
+         }
+
+         var subKey = Environment.Is64BitProcess ? "R64" : "R";
+         var r = rCore.OpenSubKey(subKey);
+         return r;
+      }
+   }
+
+   internal static class Win32
+   {
+      [DllImport("kernel32.dll", SetLastError = true)]
+      public static extern IntPtr LoadLibrary([MarshalAs(UnmanagedType.LPStr)] string lpFileName);
+
+      [DllImport("kernel32.dll")]
+      [ReliabilityContract(Consistency.WillNotCorruptState, Cer.Success)]
+      [return: MarshalAs(UnmanagedType.Bool)]
+      public static extern bool FreeLibrary(IntPtr hModule);
+
+      [DllImport("kernel32.dll")]
+      public static extern IntPtr GetProcAddress(IntPtr hModule,
+                                                 [MarshalAs(UnmanagedType.LPStr)] string lpProcName);
+
+      public const int MaxPathLength = 248; //MaxPath is 248. MaxFileName is 260.
+
+      [DllImport("kernel32.dll", CharSet = CharSet.Auto)]
+      public static extern int GetShortPathName([MarshalAs(UnmanagedType.LPTStr)] string path,
+                                                [MarshalAs(UnmanagedType.LPTStr)] StringBuilder shortPath,
+                                                int shortPathLength);
+   }
+}